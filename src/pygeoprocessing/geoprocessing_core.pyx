import os
import tempfile
import logging
import time
import sys
import traceback

cimport numpy
import numpy
cimport cython
from libcpp.map cimport map

from libc.math cimport sqrt
from libc.math cimport exp
from libc.math cimport ceil

from osgeo import gdal
import pygeoprocessing

_DEFAULT_GTIFF_CREATION_OPTIONS = ('TILED=YES', 'BIGTIFF=IF_SAFER')

LOGGER = logging.getLogger('geoprocessing_core')

<<<<<<< HEAD
@cython.cdivision(True)
=======

cdef long long _f(long long x, long long i, long long gi):
    return (x-i)*(x-i) + gi*gi


@cython.cdivision(True)
cdef long long _sep(long long i, long long u, long long gu, long long gi):
    return (u*u - i*i + gu*gu - gi*gi) / (2*(u-i))

>>>>>>> c0657a46
@cython.boundscheck(False)
@cython.wraparound(False)
def distance_transform_edt(base_mask_raster_path_band, target_distance_path):
    """Calculate the Euclidean distance transform.

    Parameters:
        base_mask_raster_path_band (tuple): a (path, band index) tuple to
            calculate value from non-zero valued pixels.

        target_distance_path (string): a path to a raster created by this
        function with same dimensions and projection as base_mask_path where
        all non-zero values of base_mask_path are equal to the euclidean
        distance to the closest 0 pixel.

    Returns:
        None."""
    cdef int yoff, row_index, block_ysize, win_ysize, n_rows
    cdef int xoff, col_index, block_xsize, win_xsize, n_cols
    cdef int q_index, local_x_index, local_y_index, u_index
    cdef int gu, gsq, tq, sq
    cdef numpy.ndarray[numpy.int32_t, ndim=2] g_block
    cdef numpy.ndarray[numpy.int32_t, ndim=1] s_array
    cdef numpy.ndarray[numpy.int32_t, ndim=1] t_array
    cdef numpy.ndarray[numpy.float32_t, ndim=2] dt
<<<<<<< HEAD
    cdef numpy.ndarray[numpy.int32_t, ndim=2] mask_block
=======
    cdef numpy.ndarray[numpy.int16_t, ndim=2] mask_block
>>>>>>> c0657a46

    file_handle, base_mask_path = tempfile.mkstemp()
    os.close(file_handle)
    cdef int g_nodata = -1
    base_raster_info = pygeoprocessing.get_raster_info(
        base_mask_raster_path_band[0])
    base_nodata = base_raster_info['nodata'][
        base_mask_raster_path_band[1]-1]

    def _mask_op(base_array):
        """Convert base_array to 1 if >0, 0 if == 0 or nodata."""
        result = numpy.empty(base_array.shape, dtype=numpy.int16)
        result[:] = g_nodata
        valid_mask = base_array != base_nodata
        result[valid_mask] = base_array[valid_mask] != 0
        return result

    pygeoprocessing.raster_calculator(
        [base_mask_raster_path_band], _mask_op, base_mask_path,
        gdal.GDT_Int32, g_nodata, calc_raster_stats=False)

    base_mask_raster = gdal.Open(base_mask_path)
    base_mask_band = base_mask_raster.GetRasterBand(1)

    n_cols = base_mask_raster.RasterXSize
    n_rows = base_mask_raster.RasterYSize

    file_handle, g_path = tempfile.mkstemp()
    os.close(file_handle)
    raster_info = pygeoprocessing.get_raster_info(
        base_mask_raster_path_band[0])
    nodata = raster_info['nodata'][base_mask_raster_path_band[1]-1]
    nodata_out = 255
    pygeoprocessing.new_raster_from_base(
        base_mask_raster_path_band[0], g_path, gdal.GDT_Int32, [-1],
        fill_value_list=None)
    g_raster = gdal.Open(g_path, gdal.GA_Update)
    g_band = g_raster.GetRasterBand(1)
    g_band_blocksize = g_band.GetBlockSize()

    numerical_inf = (
        raster_info['raster_size'][0] + raster_info['raster_size'][1])
    # scan 1
    done = False
    block_xsize = raster_info['block_size'][0]
    mask_block = numpy.empty((n_rows, block_xsize), dtype=numpy.int32)
    g_block = numpy.empty((n_rows, block_xsize), dtype=numpy.int32)
    for xoff in numpy.arange(0, n_cols, block_xsize):
        win_xsize = block_xsize
        if xoff + win_xsize > n_cols:
            win_xsize = n_cols - xoff
            mask_block = numpy.empty((n_rows, win_xsize), dtype=numpy.int32)
            g_block = numpy.empty((n_rows, win_xsize), dtype=numpy.int32)
            done = True
        base_mask_band.ReadAsArray(
            xoff=xoff, yoff=0, win_xsize=win_xsize, win_ysize=n_rows,
            buf_obj=mask_block)
        # base case
        g_block[0, :] = (mask_block[0, :] == 0) * numerical_inf
<<<<<<< HEAD
        for row_index in xrange(1, n_rows):
            for local_x_index in xrange(win_xsize):
=======
        for local_x_index in xrange(win_xsize):
            for row_index in xrange(1, n_rows):
>>>>>>> c0657a46
                if mask_block[row_index, local_x_index] == 1:
                    g_block[row_index, local_x_index] = 0
                else:
                    g_block[row_index, local_x_index] = (
                        g_block[row_index-1, local_x_index] + 1)
<<<<<<< HEAD
        for row_index in xrange(n_rows-2, -1, -1):
            for local_x_index in xrange(win_xsize):
=======
            for row_index in xrange(n_rows-2, -1, -1):
>>>>>>> c0657a46
                if (g_block[row_index+1, local_x_index] <
                        g_block[row_index, local_x_index]):
                    g_block[row_index, local_x_index] = (
                        1 + g_block[row_index+1, local_x_index])
        g_band.WriteArray(g_block, xoff=xoff, yoff=0)
        if done:
            break
    g_band.FlushCache()

    cdef float output_nodata = -1.0
    pygeoprocessing.new_raster_from_base(
        base_mask_raster_path_band[0], target_distance_path.encode('utf-8'),
        gdal.GDT_Float32, [output_nodata], fill_value_list=None)
    target_distance_raster = gdal.Open(target_distance_path, gdal.GA_Update)
    target_distance_band = target_distance_raster.GetRasterBand(1)

    LOGGER.info('Distance Transform Phase 2')

    s_array = numpy.empty(n_cols, dtype=numpy.int32)
    t_array = numpy.empty(n_cols, dtype=numpy.int32)

    done = False
    block_ysize = g_band_blocksize[1]
    g_block = numpy.empty((block_ysize, n_cols), dtype=numpy.int32)
    dt = numpy.empty((block_ysize, n_cols), dtype=numpy.float32)
    for yoff in numpy.arange(0, n_rows, block_ysize):
        win_ysize = block_ysize
        if yoff + win_ysize >= n_rows:
            win_ysize = n_rows - yoff
            g_block = numpy.empty((win_ysize, n_cols), dtype=numpy.int32)
            dt = numpy.empty((win_ysize, n_cols), dtype=numpy.float32)
            done = True
<<<<<<< HEAD
        g_band.ReadAsArray(
            xoff=0, yoff=yoff, win_xsize=n_cols, win_ysize=win_ysize,
            buf_obj=g_block)
=======
        g_block = g_band.ReadAsArray(
            xoff=0, yoff=yoff, win_xsize=n_cols, win_ysize=win_ysize)
        dt = numpy.empty((win_ysize, n_cols), dtype=numpy.float32)
>>>>>>> c0657a46
        for local_y_index in xrange(win_ysize):
            q_index = 0
            s_array[0] = 0
            t_array[0] = 0
            for u_index in xrange(1, n_cols):
                gu = g_block[local_y_index, u_index]**2
                while (q_index >= 0):
                    tq = t_array[q_index]
                    sq = s_array[q_index]
                    gsq = g_block[local_y_index, sq]**2
                    if ((tq-sq)**2 + gsq <= (tq-u_index)**2 + gu):
                        break
                    q_index -= 1
                if q_index < 0:
                    q_index = 0
                    s_array[0] = u_index
                    sq = u_index
                    gsq = g_block[local_y_index, sq]**2
                else:
                    w = 1 + (
                        u_index**2 - sq**2 + gu - gsq) / (2*(u_index-sq))
                    if w < n_cols:
                        q_index += 1
                        s_array[q_index] = u_index
                        t_array[q_index] = w

            sq = s_array[q_index]
            gsq = g_block[local_y_index, sq]**2
            tq = t_array[q_index]
            for u_index in xrange(n_cols-1, -1, -1):
                dt[local_y_index, u_index] = (u_index-sq)**2+gsq
                if u_index == tq:
                    q_index -= 1
                    if q_index >= 0:
                        sq = s_array[q_index]
                        gsq = g_block[local_y_index, sq]**2
                        tq = t_array[q_index]

        valid_mask = g_block != g_nodata
        dt[valid_mask] = numpy.sqrt(dt[valid_mask])
        dt[~valid_mask] = output_nodata
        target_distance_band.WriteArray(dt, xoff=0, yoff=yoff)

        # we do this in the case where the blocksize is many times larger than
        # the raster size so we don't re-loop through the only block
        if done:
            break

    target_distance_band.FlushCache()
    gdal.Dataset.__swig_destroy__(target_distance_raster)
    gdal.Dataset.__swig_destroy__(base_mask_raster)
    gdal.Dataset.__swig_destroy__(g_raster)
    try:
        os.remove(g_path)
    except OSError:
        LOGGER.warn("couldn't remove file %s" % g_path)


@cython.boundscheck(False)
@cython.wraparound(False)
@cython.nonecheck(False)
@cython.cdivision(True)
def calculate_slope(
        dem_raster_path_band, target_slope_path,
        gtiff_creation_options=_DEFAULT_GTIFF_CREATION_OPTIONS):
    """Create a percent slope raster from DEM raster.

    Base algorithm is from Zevenbergen & Thorne "Quantiative Analysis of Land
    Surface Topgraphy" 1987 although it has been modified to include the
    diagonal pixels by classic finite difference analysis.

    For the following notation, we define each pixel's DEM value by a letter
    with this spatial scheme:

        abc
        def
        ghi

    Then the slope at e is defined at ([dz/dx]^2 + [dz/dy]^2)^0.5

    Where

    [dz/dx] = ((c+2f+i)-(a+2d+g)/(8*x_cell_size)
    [dz/dy] = ((g+2h+i)-(a+2b+c))/(8*y_cell_size)

    In cases where a cell is nodata, we attempt to use the middle cell inline
    with the direction of differentiation (either in x or y direction).  If
    no inline pixel is defined, we use `e` and multiply the difference by
    2^0.5 to account for the diagonal projection.

    Parameters:
        dem_raster_path_band (string): a path/band tuple to a raster of height
            values. (path_to_raster, band_index)
        target_slope_path (string): path to target slope raster; will be a
            32 bit float GeoTIFF of same size/projection as calculate slope
            with units of percent slope.
        gtiff_creation_options (list or tuple): list of strings that will be
            passed as GDAL "dataset" creation options to the GTIFF driver.

    Returns:
        None
    """
    cdef numpy.npy_float64 a, b, c, d, e, f, g, h, i, dem_nodata, z
    cdef numpy.npy_float64 x_cell_size, y_cell_size,
    cdef numpy.npy_float64 dzdx_accumulator, dzdy_accumulator
    cdef int row_index, col_index, n_rows, n_cols,
    cdef int x_denom_factor, y_denom_factor, win_xsize, win_ysize
    cdef numpy.ndarray[numpy.npy_float64, ndim=2] dem_array
    cdef numpy.ndarray[numpy.npy_float64, ndim=2] slope_array
    cdef numpy.ndarray[numpy.npy_float64, ndim=2] dzdx_array
    cdef numpy.ndarray[numpy.npy_float64, ndim=2] dzdy_array

    dem_raster = gdal.Open(dem_raster_path_band[0])
    dem_band = dem_raster.GetRasterBand(dem_raster_path_band[1])
    dem_info = pygeoprocessing.get_raster_info(dem_raster_path_band[0])
    dem_nodata = dem_info['nodata'][0]
    x_cell_size, y_cell_size = dem_info['pixel_size']
    n_cols, n_rows = dem_info['raster_size']
    cdef numpy.npy_float64 slope_nodata = numpy.finfo(numpy.float32).min
    pygeoprocessing.new_raster_from_base(
        dem_raster_path_band[0], target_slope_path, gdal.GDT_Float32,
        [slope_nodata], fill_value_list=[float(slope_nodata)],
        gtiff_creation_options=gtiff_creation_options)
    target_slope_raster = gdal.Open(target_slope_path, gdal.GA_Update)
    target_slope_band = target_slope_raster.GetRasterBand(1)

    for block_offset in pygeoprocessing.iterblocks(
            dem_raster_path_band[0], offset_only=True):
        block_offset_copy = block_offset.copy()
        # try to expand the block around the edges if it fits
        x_start = 1
        win_xsize = block_offset['win_xsize']
        x_end = win_xsize+1
        y_start = 1
        win_ysize = block_offset['win_ysize']
        y_end = win_ysize+1

        if block_offset['xoff'] > 0:
            block_offset_copy['xoff'] -= 1
            block_offset_copy['win_xsize'] += 1
            x_start -= 1
        if block_offset['xoff']+win_xsize < n_cols:
            block_offset_copy['win_xsize'] += 1
            x_end += 1
        if block_offset['yoff'] > 0:
            block_offset_copy['yoff'] -= 1
            block_offset_copy['win_ysize'] += 1
            y_start -= 1
        if block_offset['yoff']+win_ysize < n_rows:
            block_offset_copy['win_ysize'] += 1
            y_end += 1

        dem_array = numpy.empty(
            (win_ysize+2, win_xsize+2),
            dtype=numpy.float64)
        dem_array[:] = dem_nodata
        slope_array = numpy.empty(
            (win_ysize, win_xsize),
            dtype=numpy.float64)
        dzdx_array = numpy.empty(
            (win_ysize, win_xsize),
            dtype=numpy.float64)
        dzdy_array = numpy.empty(
            (win_ysize, win_xsize),
            dtype=numpy.float64)

        dem_band.ReadAsArray(
            buf_obj=dem_array[y_start:y_end, x_start:x_end],
            **block_offset_copy)

        for row_index in xrange(1, win_ysize+1):
            for col_index in xrange(1, win_xsize+1):
                # Notation of the cell below comes from the algorithm
                # description, cells are arraged as follows:
                # abc
                # def
                # ghi
                e = dem_array[row_index, col_index]
                if e == dem_nodata:
                    # we use dzdx as a guard below, no need to set dzdy
                    dzdx_array[row_index-1, col_index-1] = slope_nodata
                    continue
                dzdx_accumulator = 0.0
                dzdy_accumulator = 0.0
                x_denom_factor = 0
                y_denom_factor = 0
                a = dem_array[row_index-1, col_index-1]
                b = dem_array[row_index-1, col_index]
                c = dem_array[row_index-1, col_index+1]
                d = dem_array[row_index, col_index-1]
                f = dem_array[row_index, col_index+1]
                g = dem_array[row_index+1, col_index-1]
                h = dem_array[row_index+1, col_index]
                i = dem_array[row_index+1, col_index+1]

                # a - c direction
                if a != dem_nodata and c != dem_nodata:
                    dzdx_accumulator += a - c
                    x_denom_factor += 2
                elif a != dem_nodata and b != dem_nodata:
                    dzdx_accumulator += a - b
                    x_denom_factor += 1
                elif b != dem_nodata and c != dem_nodata:
                    dzdx_accumulator += b - c
                    x_denom_factor += 1
                elif a != dem_nodata:
                    dzdx_accumulator += (a - e) * 2**0.5
                    x_denom_factor += 1
                elif c != dem_nodata:
                    dzdx_accumulator += (e - c) * 2**0.5
                    x_denom_factor += 1

                # d - f direction
                if d != dem_nodata and f != dem_nodata:
                    dzdx_accumulator += 2 * (d - f)
                    x_denom_factor += 4
                elif d != dem_nodata:
                    dzdx_accumulator += 2 * (d - e)
                    x_denom_factor += 2
                elif f != dem_nodata:
                    dzdx_accumulator += 2 * (e - f)
                    x_denom_factor += 2

                # g - i direction
                if g != dem_nodata and i != dem_nodata:
                    dzdx_accumulator += g - i
                    x_denom_factor += 2
                elif g != dem_nodata and h != dem_nodata:
                    dzdx_accumulator += g - h
                    x_denom_factor += 1
                elif h != dem_nodata and i != dem_nodata:
                    dzdx_accumulator += h - i
                    x_denom_factor += 1
                elif g != dem_nodata:
                    dzdx_accumulator += (g - e) * 2**0.5
                    x_denom_factor += 1
                elif i != dem_nodata:
                    dzdx_accumulator += (e - i) * 2**0.5
                    x_denom_factor += 1

                # a - g direction
                if a != dem_nodata and g != dem_nodata:
                    dzdy_accumulator += a - g
                    y_denom_factor += 2
                elif a != dem_nodata and d != dem_nodata:
                    dzdy_accumulator += a - d
                    y_denom_factor += 1
                elif d != dem_nodata and g != dem_nodata:
                    dzdy_accumulator += d - g
                    y_denom_factor += 1
                elif a != dem_nodata:
                    dzdy_accumulator += (a - e) * 2**0.5
                    y_denom_factor += 1
                elif g != dem_nodata:
                    dzdy_accumulator += (e - g) * 2**0.5
                    y_denom_factor += 1

                # b - h direction
                if b != dem_nodata and h != dem_nodata:
                    dzdy_accumulator += 2 * (b - h)
                    y_denom_factor += 4
                elif b != dem_nodata:
                    dzdy_accumulator += 2 * (b - e)
                    y_denom_factor += 2
                elif h != dem_nodata:
                    dzdy_accumulator += 2 * (e - h)
                    y_denom_factor += 2

                # c - i direction
                if c != dem_nodata and i != dem_nodata:
                    dzdy_accumulator += c - i
                    y_denom_factor += 2
                elif c != dem_nodata and f != dem_nodata:
                    dzdy_accumulator += c - f
                    y_denom_factor += 1
                elif f != dem_nodata and i != dem_nodata:
                    dzdy_accumulator += f - i
                    y_denom_factor += 1
                elif c != dem_nodata:
                    dzdy_accumulator += (c - e) * 2**0.5
                    y_denom_factor += 1
                elif i != dem_nodata:
                    dzdy_accumulator += (e - i) * 2**0.5
                    y_denom_factor += 1

                if x_denom_factor != 0:
                    dzdx_array[row_index-1, col_index-1] = (
                        dzdx_accumulator / (x_denom_factor * x_cell_size))
                else:
                    dzdx_array[row_index-1, col_index-1] = 0.0
                if y_denom_factor != 0:
                    dzdy_array[row_index-1, col_index-1] = (
                        dzdy_accumulator / (y_denom_factor * y_cell_size))
                else:
                    dzdy_array[row_index-1, col_index-1] = 0.0
        valid_mask = dzdx_array != slope_nodata
        slope_array[:] = slope_nodata
        # multiply by 100 for percent output
        slope_array[valid_mask] = 100.0 * numpy.sqrt(
            dzdx_array[valid_mask]**2 + dzdy_array[valid_mask]**2)
        target_slope_band.WriteArray(
            slope_array, xoff=block_offset['xoff'],
            yoff=block_offset['yoff'])

    dem_band = None
    target_slope_band = None
    gdal.Dataset.__swig_destroy__(dem_raster)
    gdal.Dataset.__swig_destroy__(target_slope_raster)
    dem_raster = None
    target_slope_raster = None<|MERGE_RESOLUTION|>--- conflicted
+++ resolved
@@ -21,19 +21,13 @@
 
 LOGGER = logging.getLogger('geoprocessing_core')
 
-<<<<<<< HEAD
-@cython.cdivision(True)
-=======
-
 cdef long long _f(long long x, long long i, long long gi):
     return (x-i)*(x-i) + gi*gi
-
 
 @cython.cdivision(True)
 cdef long long _sep(long long i, long long u, long long gu, long long gi):
     return (u*u - i*i + gu*gu - gi*gi) / (2*(u-i))
 
->>>>>>> c0657a46
 @cython.boundscheck(False)
 @cython.wraparound(False)
 def distance_transform_edt(base_mask_raster_path_band, target_distance_path):
@@ -58,11 +52,7 @@
     cdef numpy.ndarray[numpy.int32_t, ndim=1] s_array
     cdef numpy.ndarray[numpy.int32_t, ndim=1] t_array
     cdef numpy.ndarray[numpy.float32_t, ndim=2] dt
-<<<<<<< HEAD
-    cdef numpy.ndarray[numpy.int32_t, ndim=2] mask_block
-=======
-    cdef numpy.ndarray[numpy.int16_t, ndim=2] mask_block
->>>>>>> c0657a46
+    cdef numpy.ndarray[numpy.int8_t, ndim=2] mask_block
 
     file_handle, base_mask_path = tempfile.mkstemp()
     os.close(file_handle)
@@ -82,7 +72,7 @@
 
     pygeoprocessing.raster_calculator(
         [base_mask_raster_path_band], _mask_op, base_mask_path,
-        gdal.GDT_Int32, g_nodata, calc_raster_stats=False)
+        gdal.GDT_Byte, g_nodata, calc_raster_stats=False)
 
     base_mask_raster = gdal.Open(base_mask_path)
     base_mask_band = base_mask_raster.GetRasterBand(1)
@@ -108,13 +98,13 @@
     # scan 1
     done = False
     block_xsize = raster_info['block_size'][0]
-    mask_block = numpy.empty((n_rows, block_xsize), dtype=numpy.int32)
+    mask_block = numpy.empty((n_rows, block_xsize), dtype=numpy.int8)
     g_block = numpy.empty((n_rows, block_xsize), dtype=numpy.int32)
     for xoff in numpy.arange(0, n_cols, block_xsize):
         win_xsize = block_xsize
         if xoff + win_xsize > n_cols:
             win_xsize = n_cols - xoff
-            mask_block = numpy.empty((n_rows, win_xsize), dtype=numpy.int32)
+            mask_block = numpy.empty((n_rows, win_xsize), dtype=numpy.int8)
             g_block = numpy.empty((n_rows, win_xsize), dtype=numpy.int32)
             done = True
         base_mask_band.ReadAsArray(
@@ -122,24 +112,15 @@
             buf_obj=mask_block)
         # base case
         g_block[0, :] = (mask_block[0, :] == 0) * numerical_inf
-<<<<<<< HEAD
         for row_index in xrange(1, n_rows):
             for local_x_index in xrange(win_xsize):
-=======
-        for local_x_index in xrange(win_xsize):
-            for row_index in xrange(1, n_rows):
->>>>>>> c0657a46
                 if mask_block[row_index, local_x_index] == 1:
                     g_block[row_index, local_x_index] = 0
                 else:
                     g_block[row_index, local_x_index] = (
                         g_block[row_index-1, local_x_index] + 1)
-<<<<<<< HEAD
         for row_index in xrange(n_rows-2, -1, -1):
             for local_x_index in xrange(win_xsize):
-=======
-            for row_index in xrange(n_rows-2, -1, -1):
->>>>>>> c0657a46
                 if (g_block[row_index+1, local_x_index] <
                         g_block[row_index, local_x_index]):
                     g_block[row_index, local_x_index] = (
@@ -172,15 +153,9 @@
             g_block = numpy.empty((win_ysize, n_cols), dtype=numpy.int32)
             dt = numpy.empty((win_ysize, n_cols), dtype=numpy.float32)
             done = True
-<<<<<<< HEAD
         g_band.ReadAsArray(
             xoff=0, yoff=yoff, win_xsize=n_cols, win_ysize=win_ysize,
             buf_obj=g_block)
-=======
-        g_block = g_band.ReadAsArray(
-            xoff=0, yoff=yoff, win_xsize=n_cols, win_ysize=win_ysize)
-        dt = numpy.empty((win_ysize, n_cols), dtype=numpy.float32)
->>>>>>> c0657a46
         for local_y_index in xrange(win_ysize):
             q_index = 0
             s_array[0] = 0
