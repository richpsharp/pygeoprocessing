# coding=UTF-8
# distutils: language=c++
# cython: language_level=3
import os
import tempfile
import logging
import time
import sys
import traceback

cimport numpy
import numpy
cimport cython
from libcpp.map cimport map

from libc.math cimport sqrt
from libc.math cimport exp
from libc.math cimport ceil

from osgeo import gdal
import pygeoprocessing

<<<<<<< HEAD
DEFAULT_GTIFF_CREATION_OPTIONS = (
    'TILED=YES', 'BIGTIFF=YES', 'COMPRESS=ZSTD',
    'BLOCKXSIZE=256', 'BLOCKYSIZE=256')
=======
DEFAULT_GTIFF_CREATION_TUPLE_OPTIONS = ('GTiff', (
    'TILED=YES', 'BIGTIFF=YES', 'COMPRESS=DEFLATE',
    'BLOCKXSIZE=256', 'BLOCKYSIZE=256'))
>>>>>>> 4768d579
LOGGER = logging.getLogger('pygeoprocessing.geoprocessing_core')

cdef float _NODATA = -1.0

@cython.boundscheck(False)
@cython.wraparound(False)
@cython.cdivision(True)
def _distance_transform_edt(
        region_raster_path, g_raster_path, float sample_d_x,
        float sample_d_y, target_distance_raster_path,
        raster_driver_creation_tuple):
    """Calculate the euclidean distance transform on base raster.

    Calculates the euclidean distance transform on the base raster in units of
    pixels multiplied by an optional scalar constant. The implementation is
    based off the algorithm described in:  Meijster, Arnold, Jos BTM Roerdink,
    and Wim H. Hesselink. "A general algorithm for computing distance
    transforms in linear time." Mathematical Morphology and its applications
    to image and signal processing. Springer, Boston, MA, 2002. 331-340.

    The base mask raster represents the area to distance transform from as
    any pixel that is not 0 or nodata. It is computationally convenient to
    calculate the distance transform on the entire raster irrespective of
    nodata placement and thus produces a raster that will have distance
    transform values even in pixels that are nodata in the base.

    Parameters:
        region_raster_path (string): path to a byte raster where region pixels
            are indicated by a 1 and 0 otherwise.
        g_raster_path (string): path to a raster created by this call that
            is used as the intermediate "g" variable described in Meijster
            et. al.
        sample_d_x (float):
        sample_d_y (float):
            These parameters scale the pixel distances when calculating the
            distance transform. `d_x` is the x direction when changing a
            column index, and `d_y` when changing a row index. Both values
            must be > 0.
        target_distance_raster_path (string): path to the target raster
            created by this call that is the exact euclidean distance
            transform from any pixel in the base raster that is not nodata and
            not 0. The units are in (pixel distance * sampling_distance).
        raster_driver_creation_tuple (tuple): a tuple containing a GDAL driver
            name string as the first element and a GDAL creation options
            tuple/list as the second. Defaults to a GTiff driver tuple
            defined at geoprocessing.DEFAULT_GTIFF_CREATION_TUPLE_OPTIONS.

    Returns:
        None

    """
    cdef int yoff, row_index, block_ysize, win_ysize, n_rows
    cdef int xoff, block_xsize, win_xsize, n_cols
    cdef int q_index, local_x_index, local_y_index, u_index
    cdef int tq, sq
    cdef float gu, gsq, w
    cdef numpy.ndarray[numpy.float32_t, ndim=2] g_block
    cdef numpy.ndarray[numpy.int32_t, ndim=1] s_array
    cdef numpy.ndarray[numpy.int32_t, ndim=1] t_array
    cdef numpy.ndarray[numpy.float32_t, ndim=2] dt
    cdef numpy.ndarray[numpy.int8_t, ndim=2] mask_block

    mask_raster = gdal.OpenEx(region_raster_path, gdal.OF_RASTER)
    mask_band = mask_raster.GetRasterBand(1)

    n_cols = mask_raster.RasterXSize
    n_rows = mask_raster.RasterYSize

    raster_info = pygeoprocessing.get_raster_info(region_raster_path)
    pygeoprocessing.new_raster_from_base(
        region_raster_path, g_raster_path, gdal.GDT_Float32, [_NODATA],
        fill_value_list=None,
        raster_driver_creation_tuple=raster_driver_creation_tuple)
    g_raster = gdal.OpenEx(g_raster_path, gdal.OF_RASTER | gdal.GA_Update)
    g_band = g_raster.GetRasterBand(1)
    g_band_blocksize = g_band.GetBlockSize()

    # normalize the sample distances so we don't get a strange numerical
    # overflow
    max_sample = max(sample_d_x, sample_d_y)
    sample_d_x /= max_sample
    sample_d_y /= max_sample

    # distances can't be larger than half the perimeter of the raster.
    cdef float numerical_inf = max(sample_d_x, 1.0) * max(sample_d_y, 1.0) * (
        raster_info['raster_size'][0] + raster_info['raster_size'][1])
    # scan 1
    done = False
    block_xsize = raster_info['block_size'][0]
    mask_block = numpy.empty((n_rows, block_xsize), dtype=numpy.int8)
    g_block = numpy.empty((n_rows, block_xsize), dtype=numpy.float32)
    for xoff in numpy.arange(0, n_cols, block_xsize):
        win_xsize = block_xsize
        if xoff + win_xsize > n_cols:
            win_xsize = n_cols - xoff
            mask_block = numpy.empty((n_rows, win_xsize), dtype=numpy.int8)
            g_block = numpy.empty((n_rows, win_xsize), dtype=numpy.float32)
            done = True
        mask_band.ReadAsArray(
            xoff=xoff, yoff=0, win_xsize=win_xsize, win_ysize=n_rows,
            buf_obj=mask_block)
        # base case
        g_block[0, :] = (mask_block[0, :] == 0) * numerical_inf
        for row_index in range(1, n_rows):
            for local_x_index in range(win_xsize):
                if mask_block[row_index, local_x_index] == 1:
                    g_block[row_index, local_x_index] = 0
                else:
                    g_block[row_index, local_x_index] = (
                        g_block[row_index-1, local_x_index] + sample_d_y)
        for row_index in range(n_rows-2, -1, -1):
            for local_x_index in range(win_xsize):
                if (g_block[row_index+1, local_x_index] <
                        g_block[row_index, local_x_index]):
                    g_block[row_index, local_x_index] = (
                        sample_d_y + g_block[row_index+1, local_x_index])
        g_band.WriteArray(g_block, xoff=xoff, yoff=0)
        if done:
            break
    g_band.FlushCache()

    cdef float distance_nodata = -1.0

    pygeoprocessing.new_raster_from_base(
        region_raster_path, target_distance_raster_path.encode('utf-8'),
        gdal.GDT_Float32, [distance_nodata], fill_value_list=None,
        raster_driver_creation_tuple=raster_driver_creation_tuple)
    target_distance_raster = gdal.OpenEx(
        target_distance_raster_path, gdal.OF_RASTER | gdal.GA_Update)
    target_distance_band = target_distance_raster.GetRasterBand(1)

    LOGGER.info('Distance Transform Phase 2')
    s_array = numpy.empty(n_cols, dtype=numpy.int32)
    t_array = numpy.empty(n_cols, dtype=numpy.int32)

    done = False
    block_ysize = g_band_blocksize[1]
    g_block = numpy.empty((block_ysize, n_cols), dtype=numpy.float32)
    dt = numpy.empty((block_ysize, n_cols), dtype=numpy.float32)
    mask_block = numpy.empty((block_ysize, n_cols), dtype=numpy.int8)
    sq = 0  # initialize so compiler doesn't complain
    gsq = 0
    for yoff in numpy.arange(0, n_rows, block_ysize):
        win_ysize = block_ysize
        if yoff + win_ysize >= n_rows:
            win_ysize = n_rows - yoff
            g_block = numpy.empty((win_ysize, n_cols), dtype=numpy.float32)
            mask_block = numpy.empty((win_ysize, n_cols), dtype=numpy.int8)
            dt = numpy.empty((win_ysize, n_cols), dtype=numpy.float32)
            done = True
        g_band.ReadAsArray(
            xoff=0, yoff=yoff, win_xsize=n_cols, win_ysize=win_ysize,
            buf_obj=g_block)
        mask_band.ReadAsArray(
            xoff=0, yoff=yoff, win_xsize=n_cols, win_ysize=win_ysize,
            buf_obj=mask_block)
        for local_y_index in range(win_ysize):
            q_index = 0
            s_array[0] = 0
            t_array[0] = 0
            for u_index in range(1, n_cols):
                gu = g_block[local_y_index, u_index]**2
                while (q_index >= 0):
                    tq = t_array[q_index]
                    sq = s_array[q_index]
                    gsq = g_block[local_y_index, sq]**2
                    if ((sample_d_x*(tq-sq))**2 + gsq <= (
                            sample_d_x*(tq-u_index))**2 + gu):
                        break
                    q_index -= 1
                if q_index < 0:
                    q_index = 0
                    s_array[0] = u_index
                    sq = u_index
                    gsq = g_block[local_y_index, sq]**2
                else:
                    w = sample_d_x + ((
                        (sample_d_x*u_index)**2 - (sample_d_x*sq)**2 +
                        gu - gsq) / (2*sample_d_x*(u_index-sq)))
                    if w < n_cols*sample_d_x:
                        q_index += 1
                        s_array[q_index] = u_index
                        t_array[q_index] = <int>(w / sample_d_x)

            sq = s_array[q_index]
            gsq = g_block[local_y_index, sq]**2
            tq = t_array[q_index]
            for u_index in range(n_cols-1, -1, -1):
                if mask_block[local_y_index, u_index] != 1:
                    dt[local_y_index, u_index] = (
                        sample_d_x*(u_index-sq))**2+gsq
                else:
                    dt[local_y_index, u_index] = 0
                if u_index <= tq:
                    q_index -= 1
                    if q_index >= 0:
                        sq = s_array[q_index]
                        gsq = g_block[local_y_index, sq]**2
                        tq = t_array[q_index]

        valid_mask = g_block != _NODATA
        # "unnormalize" distances along with square root
        dt[valid_mask] = numpy.sqrt(dt[valid_mask]) * max_sample
        dt[~valid_mask] = _NODATA
        target_distance_band.WriteArray(dt, xoff=0, yoff=yoff)

        # we do this in the case where the blocksize is many times larger than
        # the raster size so we don't re-loop through the only block
        if done:
            break

    target_distance_band.ComputeStatistics(0)
    target_distance_band.FlushCache()
    target_distance_band = None
    mask_band = None
    g_band = None
    target_distance_raster = None
    mask_raster = None
    g_raster = None

@cython.boundscheck(False)
@cython.wraparound(False)
@cython.nonecheck(False)
@cython.cdivision(True)
def calculate_slope(
        base_elevation_raster_path_band, target_slope_path,
        raster_driver_creation_tuple=DEFAULT_GTIFF_CREATION_TUPLE_OPTIONS):
    """Create a percent slope raster from DEM raster.

    Base algorithm is from Zevenbergen & Thorne "Quantitative Analysis of Land
    Surface Topography" 1987 although it has been modified to include the
    diagonal pixels by classic finite difference analysis.

    For the following notation, we define each pixel's DEM value by a letter
    with this spatial scheme:

        abc
        def
        ghi

    Then the slope at e is defined at ([dz/dx]^2 + [dz/dy]^2)^0.5

    Where

    [dz/dx] = ((c+2f+i)-(a+2d+g)/(8*x_cell_size)
    [dz/dy] = ((g+2h+i)-(a+2b+c))/(8*y_cell_size)

    In cases where a cell is nodata, we attempt to use the middle cell inline
    with the direction of differentiation (either in x or y direction).  If
    no inline pixel is defined, we use `e` and multiply the difference by
    2^0.5 to account for the diagonal projection.

    Parameters:
        base_elevation_raster_path_band (string): a path/band tuple to a
            raster of height values. (path_to_raster, band_index)
        target_slope_path (string): path to target slope raster; will be a
            32 bit float GeoTIFF of same size/projection as calculate slope
            with units of percent slope.
        raster_driver_creation_tuple (tuple): a tuple containing a GDAL driver
            name string as the first element and a GDAL creation options
            tuple/list as the second. Defaults to
            geoprocessing.DEFAULT_GTIFF_CREATION_TUPLE_OPTIONS.

    Returns:
        None
    """
    cdef numpy.npy_float64 a, b, c, d, e, f, g, h, i, dem_nodata
    cdef numpy.npy_float64 x_cell_size, y_cell_size,
    cdef numpy.npy_float64 dzdx_accumulator, dzdy_accumulator
    cdef int row_index, col_index, n_rows, n_cols,
    cdef int x_denom_factor, y_denom_factor, win_xsize, win_ysize
    cdef numpy.ndarray[numpy.npy_float64, ndim=2] dem_array
    cdef numpy.ndarray[numpy.npy_float64, ndim=2] slope_array
    cdef numpy.ndarray[numpy.npy_float64, ndim=2] dzdx_array
    cdef numpy.ndarray[numpy.npy_float64, ndim=2] dzdy_array

    dem_raster = gdal.OpenEx(base_elevation_raster_path_band[0])
    dem_band = dem_raster.GetRasterBand(base_elevation_raster_path_band[1])
    dem_info = pygeoprocessing.get_raster_info(
        base_elevation_raster_path_band[0])
    raw_nodata = dem_info['nodata'][0]
    if raw_nodata is None:
        # if nodata is undefined, choose most negative 32 bit float
        raw_nodata = numpy.finfo(numpy.float32).min
    dem_nodata = raw_nodata
    x_cell_size, y_cell_size = dem_info['pixel_size']
    n_cols, n_rows = dem_info['raster_size']
    cdef numpy.npy_float64 slope_nodata = numpy.finfo(numpy.float32).min
    pygeoprocessing.new_raster_from_base(
        base_elevation_raster_path_band[0], target_slope_path,
        gdal.GDT_Float32, [slope_nodata],
        fill_value_list=[float(slope_nodata)],
        raster_driver_creation_tuple=raster_driver_creation_tuple)
    target_slope_raster = gdal.OpenEx(target_slope_path, gdal.GA_Update)
    target_slope_band = target_slope_raster.GetRasterBand(1)

    for block_offset in pygeoprocessing.iterblocks(
            base_elevation_raster_path_band, offset_only=True):
        block_offset_copy = block_offset.copy()
        # try to expand the block around the edges if it fits
        x_start = 1
        win_xsize = block_offset['win_xsize']
        x_end = win_xsize+1
        y_start = 1
        win_ysize = block_offset['win_ysize']
        y_end = win_ysize+1

        if block_offset['xoff'] > 0:
            block_offset_copy['xoff'] -= 1
            block_offset_copy['win_xsize'] += 1
            x_start -= 1
        if block_offset['xoff']+win_xsize < n_cols:
            block_offset_copy['win_xsize'] += 1
            x_end += 1
        if block_offset['yoff'] > 0:
            block_offset_copy['yoff'] -= 1
            block_offset_copy['win_ysize'] += 1
            y_start -= 1
        if block_offset['yoff']+win_ysize < n_rows:
            block_offset_copy['win_ysize'] += 1
            y_end += 1

        dem_array = numpy.empty(
            (win_ysize+2, win_xsize+2),
            dtype=numpy.float64)
        dem_array[:] = dem_nodata
        slope_array = numpy.empty(
            (win_ysize, win_xsize),
            dtype=numpy.float64)
        dzdx_array = numpy.empty(
            (win_ysize, win_xsize),
            dtype=numpy.float64)
        dzdy_array = numpy.empty(
            (win_ysize, win_xsize),
            dtype=numpy.float64)

        dem_band.ReadAsArray(
            buf_obj=dem_array[y_start:y_end, x_start:x_end],
            **block_offset_copy)

        for row_index in range(1, win_ysize+1):
            for col_index in range(1, win_xsize+1):
                # Notation of the cell below comes from the algorithm
                # description, cells are arraged as follows:
                # abc
                # def
                # ghi
                e = dem_array[row_index, col_index]
                if e == dem_nodata:
                    # we use dzdx as a guard below, no need to set dzdy
                    dzdx_array[row_index-1, col_index-1] = slope_nodata
                    continue
                dzdx_accumulator = 0.0
                dzdy_accumulator = 0.0
                x_denom_factor = 0
                y_denom_factor = 0
                a = dem_array[row_index-1, col_index-1]
                b = dem_array[row_index-1, col_index]
                c = dem_array[row_index-1, col_index+1]
                d = dem_array[row_index, col_index-1]
                f = dem_array[row_index, col_index+1]
                g = dem_array[row_index+1, col_index-1]
                h = dem_array[row_index+1, col_index]
                i = dem_array[row_index+1, col_index+1]

                # a - c direction
                if a != dem_nodata and c != dem_nodata:
                    dzdx_accumulator += a - c
                    x_denom_factor += 2
                elif a != dem_nodata and b != dem_nodata:
                    dzdx_accumulator += a - b
                    x_denom_factor += 1
                elif b != dem_nodata and c != dem_nodata:
                    dzdx_accumulator += b - c
                    x_denom_factor += 1
                elif a != dem_nodata:
                    dzdx_accumulator += (a - e) * 2**0.5
                    x_denom_factor += 1
                elif c != dem_nodata:
                    dzdx_accumulator += (e - c) * 2**0.5
                    x_denom_factor += 1

                # d - f direction
                if d != dem_nodata and f != dem_nodata:
                    dzdx_accumulator += 2 * (d - f)
                    x_denom_factor += 4
                elif d != dem_nodata:
                    dzdx_accumulator += 2 * (d - e)
                    x_denom_factor += 2
                elif f != dem_nodata:
                    dzdx_accumulator += 2 * (e - f)
                    x_denom_factor += 2

                # g - i direction
                if g != dem_nodata and i != dem_nodata:
                    dzdx_accumulator += g - i
                    x_denom_factor += 2
                elif g != dem_nodata and h != dem_nodata:
                    dzdx_accumulator += g - h
                    x_denom_factor += 1
                elif h != dem_nodata and i != dem_nodata:
                    dzdx_accumulator += h - i
                    x_denom_factor += 1
                elif g != dem_nodata:
                    dzdx_accumulator += (g - e) * 2**0.5
                    x_denom_factor += 1
                elif i != dem_nodata:
                    dzdx_accumulator += (e - i) * 2**0.5
                    x_denom_factor += 1

                # a - g direction
                if a != dem_nodata and g != dem_nodata:
                    dzdy_accumulator += a - g
                    y_denom_factor += 2
                elif a != dem_nodata and d != dem_nodata:
                    dzdy_accumulator += a - d
                    y_denom_factor += 1
                elif d != dem_nodata and g != dem_nodata:
                    dzdy_accumulator += d - g
                    y_denom_factor += 1
                elif a != dem_nodata:
                    dzdy_accumulator += (a - e) * 2**0.5
                    y_denom_factor += 1
                elif g != dem_nodata:
                    dzdy_accumulator += (e - g) * 2**0.5
                    y_denom_factor += 1

                # b - h direction
                if b != dem_nodata and h != dem_nodata:
                    dzdy_accumulator += 2 * (b - h)
                    y_denom_factor += 4
                elif b != dem_nodata:
                    dzdy_accumulator += 2 * (b - e)
                    y_denom_factor += 2
                elif h != dem_nodata:
                    dzdy_accumulator += 2 * (e - h)
                    y_denom_factor += 2

                # c - i direction
                if c != dem_nodata and i != dem_nodata:
                    dzdy_accumulator += c - i
                    y_denom_factor += 2
                elif c != dem_nodata and f != dem_nodata:
                    dzdy_accumulator += c - f
                    y_denom_factor += 1
                elif f != dem_nodata and i != dem_nodata:
                    dzdy_accumulator += f - i
                    y_denom_factor += 1
                elif c != dem_nodata:
                    dzdy_accumulator += (c - e) * 2**0.5
                    y_denom_factor += 1
                elif i != dem_nodata:
                    dzdy_accumulator += (e - i) * 2**0.5
                    y_denom_factor += 1

                if x_denom_factor != 0:
                    dzdx_array[row_index-1, col_index-1] = (
                        dzdx_accumulator / (x_denom_factor * x_cell_size))
                else:
                    dzdx_array[row_index-1, col_index-1] = 0.0
                if y_denom_factor != 0:
                    dzdy_array[row_index-1, col_index-1] = (
                        dzdy_accumulator / (y_denom_factor * y_cell_size))
                else:
                    dzdy_array[row_index-1, col_index-1] = 0.0
        valid_mask = dzdx_array != slope_nodata
        slope_array[:] = slope_nodata
        # multiply by 100 for percent output
        slope_array[valid_mask] = 100.0 * numpy.sqrt(
            dzdx_array[valid_mask]**2 + dzdy_array[valid_mask]**2)
        target_slope_band.WriteArray(
            slope_array, xoff=block_offset['xoff'],
            yoff=block_offset['yoff'])

    dem_band = None
    target_slope_band = None
    gdal.Dataset.__swig_destroy__(dem_raster)
    gdal.Dataset.__swig_destroy__(target_slope_raster)
    dem_raster = None
    target_slope_raster = None


@cython.boundscheck(False)
def stats_worker(stats_work_queue, exception_queue):
    """Worker to calculate continuous min, max, mean and standard deviation.

    Parameters:
        stats_work_queue (Queue): a queue of 1D numpy arrays or None. If
            None, function puts a (min, max, mean, stddev) tuple to the
            queue and quits.

    Returns:
        None

    """
    cdef numpy.ndarray[numpy.float64_t, ndim=1] block
    cdef double M_local = 0.0
    cdef double S_local = 0.0
    cdef double min_value = 0.0
    cdef double max_value = 0.0
    cdef double x = 0.0
    cdef int i, n_elements
    cdef long long n = 0L
    payload = None

    try:
        while True:
            payload = stats_work_queue.get()
            if payload is None:
                LOGGER.debug('payload is None, terminating')
                break
            block = payload.astype(numpy.float64)
            n_elements = block.size
            with nogil:
                for i in range(n_elements):
                    n = n + 1
                    x = block[i]
                    if n <= 0:
                        with gil:
                            LOGGER.error('invalid value for n %s' % n)
                    if n == 1:
                        M_local = x
                        S_local = 0.0
                        min_value = x
                        max_value = x
                    else:
                        M_last = M_local
                        M_local = M_local+(x - M_local)/<double>(n)
                        S_local = S_local+(x-M_last)*(x-M_local)
                        if x < min_value:
                            min_value = x
                        elif x > max_value:
                            max_value = x

        if n > 0:
            stats_work_queue.put(
                (min_value, max_value, M_local, (S_local / <double>n) ** 0.5))
        else:
            LOGGER.warning(
                "No valid pixels were received, sending None.")
            stats_work_queue.put(None)
    except Exception as e:
        LOGGER.exception(
            "exception %s %s %s %s %s", x, M_local, S_local, n, payload)
        exception_queue.put(e)
        while not stats_work_queue.empty():
            stats_work_queue.get()
        raise<|MERGE_RESOLUTION|>--- conflicted
+++ resolved
@@ -20,15 +20,9 @@
 from osgeo import gdal
 import pygeoprocessing
 
-<<<<<<< HEAD
-DEFAULT_GTIFF_CREATION_OPTIONS = (
-    'TILED=YES', 'BIGTIFF=YES', 'COMPRESS=ZSTD',
-    'BLOCKXSIZE=256', 'BLOCKYSIZE=256')
-=======
-DEFAULT_GTIFF_CREATION_TUPLE_OPTIONS = ('GTiff', (
-    'TILED=YES', 'BIGTIFF=YES', 'COMPRESS=DEFLATE',
+DEFAULT_GTIFF_CREATION_TUPLE_OPTIONS = (
+    'GTIFF', ('TILED=YES', 'BIGTIFF=YES', 'COMPRESS=ZSTD',
     'BLOCKXSIZE=256', 'BLOCKYSIZE=256'))
->>>>>>> 4768d579
 LOGGER = logging.getLogger('pygeoprocessing.geoprocessing_core')
 
 cdef float _NODATA = -1.0
