--- conflicted
+++ resolved
@@ -4,10 +4,7 @@
 import os
 import collections
 import tempfile
-<<<<<<< HEAD
-=======
 import shutil
->>>>>>> 407f3dc5
 
 import numpy
 cimport numpy
