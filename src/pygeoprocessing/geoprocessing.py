# coding=UTF-8
"""A collection of GDAL dataset and raster utilities."""
from __future__ import division
from __future__ import absolute_import

from .geoprocessing_core import DEFAULT_GTIFF_CREATION_OPTIONS

from builtins import zip
from builtins import range
import logging
import os
import functools
import math
import time
import tempfile
import multiprocessing
import multiprocessing.pool
import threading
import collections

try:
    import queue
except ImportError:
    # python 2 uses capital Q
    import Queue as queue

try:
    import psutil
    HAS_PSUTIL = True
    if psutil.WINDOWS:
        # Windows' scheduler doesn't use POSIX niceness.
        PROCESS_LOW_PRIORITY = psutil.BELOW_NORMAL_PRIORITY_CLASS
    else:
        # On POSIX, use system niceness.
        # -20 is high priority, 0 is normal priority, 19 is low priority.
        # 10 here is an abritrary selection that's probably nice enough.
        PROCESS_LOW_PRIORITY = 10
except ImportError:
    HAS_PSUTIL = False

import pprint

from osgeo import gdal
from osgeo import osr
from osgeo import ogr
import rtree
import numpy
import numpy.ma
import scipy.interpolate
import scipy.sparse
import scipy.signal
import scipy.ndimage
import scipy.signal.signaltools
import shapely.wkb
import shapely.ops
import shapely.prepared
from . import geoprocessing_core

from functools import reduce
LOGGER = logging.getLogger(__name__)
LOGGER.addHandler(logging.NullHandler())  # silence logging by default

_MAX_TIMEOUT = 60.0

try:
    from builtins import basestring
except ImportError:
    # Python3 doesn't have a basestring.
    basestring = str

_LOGGING_PERIOD = 5.0  # min 5.0 seconds per update log message for the module
_LARGEST_ITERBLOCK = 2**16  # largest block for iterblocks to read in cells


def raster_calculator(
        base_raster_path_band_const_list, local_op, target_raster_path,
        datatype_target, nodata_target,
        gtiff_creation_options=DEFAULT_GTIFF_CREATION_OPTIONS,
        calc_raster_stats=True,
        largest_block=_LARGEST_ITERBLOCK):
    """Apply local a raster operation on a stack of rasters.

    This function applies a user defined function across a stack of
    rasters' pixel stack. The rasters in `base_raster_path_band_list` must be
    spatially aligned and have the same cell sizes.

    Parameters:
        base_raster_path_band_const_list (sequence): a sequence containing
            either (str, int) tuples, `numpy.ndarray`s of up to two
            dimensions, or an (object, 'raw') tuple.  A `(str, int)`
            tuple refers to a raster path band index pair to use as an input.
            The `numpy.ndarray`s must be broadcastable to each other AND the
            size of the raster inputs. Values passed by  `(object, 'raw')`
            tuples pass `object` directly into the `local_op`. All rasters
            must have the same raster size. If only arrays are input, numpy
            arrays must be broadcastable to each other and the final raster
            size will be the final broadcast array shape. A value error is
            raised if only "raw" inputs are passed.
        local_op (function) a function that must take in as many parameters as
            there are elements in `base_raster_path_band_const_list`. The
            parameters in `local_op` will map 1-to-1 in order with the values
            in `base_raster_path_band_const_list`. `raster_calculator` will
            call `local_op` to generate the pixel values in `target_raster`
            along memory block aligned processing windows. Note any
            particular call to `local_op` will have the arguments from
            `raster_path_band_const_list` sliced to overlap that window.
            If an argument from `raster_path_band_const_list` is a raster/path
            band tuple, it will be passed to `local_op` as a 2D numpy array of
            pixel values that align with the processing window that `local_op`
            is targeting. A 2D or 1D array will be sliced to match
            the processing window and in the case of a 1D array tiled in
            whatever dimension is flat. If an argument is a scalar it is
            passed as as scalar.
            The return value must be a 2D array of the same size as any of the
            input parameter 2D arrays and contain the desired pixel values
            for the target raster.
        target_raster_path (string): the path of the output raster.  The
            projection, size, and cell size will be the same as the rasters
            in `base_raster_path_const_band_list` or the final broadcast size
            of the constant/ndarray values in the list.
        datatype_target (gdal datatype; int): the desired GDAL output type of
            the target raster.
        nodata_target (numerical value): the desired nodata value of the
            target raster.
        gtiff_creation_options (sequence): this is an argument list that will
            be passed to the GTiff driver defined by the GDAL GTiff spec.
        calc_raster_stats (boolean): If True, calculates and sets raster
            statistics (min, max, mean, and stdev) for target raster.
        largest_block (int): Attempts to internally iterate over raster blocks
            with this many elements.  Useful in cases where the blocksize is
            relatively small, memory is available, and the function call
            overhead dominates the iteration.  Defaults to 2**20.  A value of
            anything less than the original blocksize of the raster will
            result in blocksizes equal to the original size.

    Returns:
        None

    Raises:
        ValueError: invalid input provided

    """
    if not base_raster_path_band_const_list:
        raise ValueError(
            "`base_raster_path_band_const_list` is empty and "
            "should have at least one value.")

    # It's a common error to not pass in path/band tuples, so check for that
    # and report error if so
    bad_raster_path_list = False
    if not isinstance(base_raster_path_band_const_list, (list, tuple)):
        bad_raster_path_list = True
    else:
        for value in base_raster_path_band_const_list:
            if (not _is_raster_path_band_formatted(value) and
                not isinstance(value, numpy.ndarray) and
                not (isinstance(value, tuple) and len(value) == 2 and
                     value[1] == 'raw')):
                bad_raster_path_list = True
                break
    if bad_raster_path_list:
        raise ValueError(
            "Expected a sequence of path / integer band tuples, "
            "ndarrays, or (value, 'raw') pairs for "
            "`base_raster_path_band_const_list`, instead got: "
            "%s" % pprint.pformat(base_raster_path_band_const_list))

    # check that any rasters exist on disk and have enough bands
    not_found_paths = []
    gdal.PushErrorHandler('CPLQuietErrorHandler')
    base_raster_path_band_list = [
        path_band for path_band in base_raster_path_band_const_list
        if _is_raster_path_band_formatted(path_band)]
    for value in base_raster_path_band_list:
        if gdal.OpenEx(value[0], gdal.OF_RASTER) is None:
            not_found_paths.append(value[0])
    gdal.PopErrorHandler()
    if not_found_paths:
        raise ValueError(
            "The following files were expected but do not exist on the "
            "filesystem: " + str(not_found_paths))

    # check that band index exists in raster
    invalid_band_index_list = []
    for value in base_raster_path_band_list:
        raster = gdal.OpenEx(value[0], gdal.OF_RASTER)
        if not (1 <= value[1] <= raster.RasterCount):
            invalid_band_index_list.append(value)
        raster = None
    if invalid_band_index_list:
        raise ValueError(
            "The following rasters do not contain requested band "
            "indexes: %s" % invalid_band_index_list)

    # check that the target raster is not also an input raster
    if target_raster_path in [x[0] for x in base_raster_path_band_list]:
        raise ValueError(
            "%s is used as a target path, but it is also in the base input "
            "path list %s" % (
                target_raster_path, str(base_raster_path_band_const_list)))

    # check that raster inputs are all the same dimensions
    raster_info_list = [
        get_raster_info(path_band[0])
        for path_band in base_raster_path_band_const_list
        if _is_raster_path_band_formatted(path_band)]
    geospatial_info_set = set()
    for raster_info in raster_info_list:
        geospatial_info_set.add(raster_info['raster_size'])
    if len(geospatial_info_set) > 1:
        raise ValueError(
            "Input Rasters are not the same dimensions. The "
            "following raster are not identical %s" % str(
                geospatial_info_set))

    numpy_broadcast_list = [
        x for x in base_raster_path_band_const_list
        if isinstance(x, numpy.ndarray)]
    stats_worker_thread = None
    try:
        # numpy.broadcast can only take up to 32 arguments, this loop works
        # around that restriction:
        while len(numpy_broadcast_list) > 1:
            numpy_broadcast_list = (
                [numpy.broadcast(*numpy_broadcast_list[:32])] +
                numpy_broadcast_list[32:])
        if numpy_broadcast_list:
            numpy_broadcast_size = numpy_broadcast_list[0].shape
    except ValueError:
        # this gets raised if numpy.broadcast fails
        raise ValueError(
            "Numpy array inputs cannot be broadcast into a single shape %s" %
            numpy_broadcast_list)

    if numpy_broadcast_list and len(numpy_broadcast_list[0].shape) > 2:
        raise ValueError(
            "Numpy array inputs must be 2 dimensions or less %s" %
            numpy_broadcast_list)

    # if there are both rasters and arrays, check the numpy shape will
    # be broadcastable with raster shape
    if raster_info_list and numpy_broadcast_list:
        # geospatial lists x/y order and numpy does y/x so reverse size list
        raster_shape = tuple(reversed(raster_info_list[0]['raster_size']))
        invalid_broadcast_size = False
        if len(numpy_broadcast_size) == 1:
            # if there's only one dimension it should match the last
            # dimension first, in the raster case this is the columns
            # because of the row/column order of numpy. No problem if
            # that value is `1` because it will be broadcast, otherwise
            # it should be the same as the raster.
            if (numpy_broadcast_size[0] != raster_shape[1] and
                    numpy_broadcast_size[0] != 1):
                invalid_broadcast_size = True
        else:
            for dim_index in range(2):
                # no problem if 1 because it'll broadcast, otherwise must
                # be the same value
                if (numpy_broadcast_size[dim_index] !=
                        raster_shape[dim_index] and
                        numpy_broadcast_size[dim_index] != 1):
                    invalid_broadcast_size = True
        if invalid_broadcast_size:
            raise ValueError(
                "Raster size %s cannot be broadcast to numpy shape %s" % (
                    raster_shape, numpy_broadcast_size))

    # create a "canonical" argument list that's bands, 2d numpy arrays, or
    # raw values only
    base_canonical_arg_list = []
    base_raster_list = []
    base_band_list = []
    for value in base_raster_path_band_const_list:
        # the input has been tested and value is either a raster/path band
        # tuple, 1d ndarray, 2d ndarray, or (value, 'raw') tuple.
        if _is_raster_path_band_formatted(value):
            # it's a raster/path band, keep track of open raster and band
            # for later so we can __swig_destroy__ them.
            base_raster_list.append(gdal.OpenEx(value[0], gdal.OF_RASTER))
            base_band_list.append(
                base_raster_list[-1].GetRasterBand(value[1]))
            base_canonical_arg_list.append(base_band_list[-1])
        elif isinstance(value, numpy.ndarray):
            if value.ndim == 1:
                # easier to process as a 2d array for writing to band
                base_canonical_arg_list.append(
                    value.reshape((1, value.shape[0])))
            else:  # dimensions are two because we checked earlier.
                base_canonical_arg_list.append(value)
        elif isinstance(value, tuple):
            base_canonical_arg_list.append(value)
        else:
            raise ValueError(
                "An unexpected `value` occurred. This should never happen. "
                "Value: %r" % value)

    # create target raster
    if raster_info_list:
        # if rasters are passed, the target is the same size as the raster
        n_cols, n_rows = raster_info_list[0]['raster_size']
    elif numpy_broadcast_list:
        # numpy arrays in args and no raster result is broadcast shape
        # expanded to two dimensions if necessary
        if len(numpy_broadcast_size) == 1:
            n_rows, n_cols = 1, numpy_broadcast_size[0]
        else:
            n_rows, n_cols = numpy_broadcast_size
    else:
        raise ValueError(
            "Only (object, 'raw') values have been passed. Raster "
            "calculator requires at least a raster or numpy array as a "
            "parameter. This is the input list: %s" % pprint.pformat(
                base_raster_path_band_const_list))

    # create target raster
    gtiff_driver = gdal.GetDriverByName('GTiff')
    try:
        os.makedirs(os.path.dirname(target_raster_path))
    except OSError:
        pass
    target_raster = gtiff_driver.Create(
        target_raster_path, n_cols, n_rows, 1, datatype_target,
        options=gtiff_creation_options)
    target_band = target_raster.GetRasterBand(1)
    if nodata_target is not None:
        target_band.SetNoDataValue(nodata_target)
    if base_raster_list:
        # use the first raster in the list for the projection and geotransform
        target_raster.SetProjection(base_raster_list[0].GetProjection())
        target_raster.SetGeoTransform(base_raster_list[0].GetGeoTransform())
    target_band.FlushCache()
    target_raster.FlushCache()

    try:
        last_time = time.time()

        if calc_raster_stats:
            # if this queue is used to send computed valid blocks of
            # the raster to an incremental statistics calculator worker
            stats_worker_queue = queue.Queue()
            exception_queue = queue.Queue()
        else:
            stats_worker_queue = None
            exception_queue = None

        if calc_raster_stats:
            # To avoid doing two passes on the raster to calculate standard
            # deviation, we implement a continuous statistics calculation
            # as the raster is computed. This computational effort is high
            # and benefits from running in parallel. This queue and worker
            # takes a valid block of a raster and incrementally calculates
            # the raster's statistics. When `None` is pushed to the queue
            # the worker will finish and return a (min, max, mean, std)
            # tuple.
            LOGGER.info('starting stats_worker')
            stats_worker_thread = threading.Thread(
                target=geoprocessing_core.stats_worker,
                args=(stats_worker_queue, exception_queue))
            stats_worker_thread.daemon = True
            stats_worker_thread.start()
            LOGGER.info('started stats_worker %s', stats_worker_thread)

        pixels_processed = 0
        n_pixels = n_cols * n_rows

        # iterate over each block and calculate local_op
        for block_offset in iterblocks(
                target_raster_path, offset_only=True,
                largest_block=largest_block):
            # read input blocks
            offset_list = (block_offset['yoff'], block_offset['xoff'])
            blocksize = (block_offset['win_ysize'], block_offset['win_xsize'])
            data_blocks = []
            for value in base_canonical_arg_list:
                if isinstance(value, gdal.Band):
                    data_blocks.append(value.ReadAsArray(**block_offset))
                    # I've encountered the following error when a gdal raster
                    # is corrupt, often from multiple threads writing to the
                    # same file. This helps to catch the error early rather
                    # than lead to confusing values of `data_blocks` later.
                    if not isinstance(data_blocks[-1], numpy.ndarray):
                        raise ValueError(
                            "got a %s when trying to read %s at %s",
                            data_blocks[-1], value.GetDataset().GetFileList(),
                            block_offset)
                elif isinstance(value, numpy.ndarray):
                    # must be numpy array and all have been conditioned to be
                    # 2d, so start with 0:1 slices and expand if possible
                    slice_list = [slice(0, 1)] * 2
                    tile_dims = list(blocksize)
                    for dim_index in [0, 1]:
                        if value.shape[dim_index] > 1:
                            slice_list[dim_index] = slice(
                                offset_list[dim_index],
                                offset_list[dim_index] +
                                blocksize[dim_index],)
                            tile_dims[dim_index] = 1
                    data_blocks.append(
                        numpy.tile(tuple(value[slice_list]), tile_dims))
                else:
                    # must be a raw tuple
                    data_blocks.append(value[0])

            target_block = local_op(*data_blocks)

            if (not isinstance(target_block, numpy.ndarray) or
                    target_block.shape != blocksize):
                raise ValueError(
                    "Expected `local_op` to return a numpy.ndarray of "
                    "shape %s but got this instead: %s" % (
                        blocksize, target_block))

            # send result to stats calculator
            if stats_worker_queue:
                # guard against an undefined nodata target
                if nodata_target is not None:
                    valid_block = target_block[target_block != nodata_target]
                    if valid_block.size > 0:
                        stats_worker_queue.put(valid_block)
                else:
                    stats_worker_queue.put(target_block.flatten())

            target_band.WriteArray(
                target_block, yoff=block_offset['yoff'],
                xoff=block_offset['xoff'])

            pixels_processed += blocksize[0] * blocksize[1]
            last_time = _invoke_timed_callback(
                last_time, lambda: LOGGER.info(
                    '%.1f%% complete',
                    float(pixels_processed) / n_pixels * 100.0),
                _LOGGING_PERIOD)

        LOGGER.info('100.0%% complete')

        if calc_raster_stats:
            LOGGER.info("signaling stats worker to terminate")
            stats_worker_queue.put(None)
            LOGGER.info("Waiting for raster stats worker result.")
            stats_worker_thread.join(_MAX_TIMEOUT)
            if stats_worker_thread.is_alive():
                raise RuntimeError("stats_worker_thread.join() timed out")
            payload = stats_worker_queue.get(True, _MAX_TIMEOUT)
            if payload is not None:
                target_min, target_max, target_mean, target_stddev = payload
                target_band.SetStatistics(
                    float(target_min), float(target_max), float(target_mean),
                    float(target_stddev))
                target_band.FlushCache()
    finally:
        # This block ensures that rasters are destroyed even if there's an
        # exception raised.
        base_band_list[:] = []
        for raster in base_raster_list:
            gdal.Dataset.__swig_destroy__(raster)
        base_raster_list[:] = []
        target_band.FlushCache()
        target_band = None
        target_raster.FlushCache()
        gdal.Dataset.__swig_destroy__(target_raster)
        target_raster = None

        if calc_raster_stats and stats_worker_thread:
            if stats_worker_thread.is_alive():
                stats_worker_queue.put(None, True, _MAX_TIMEOUT)
                LOGGER.info("Waiting for raster stats worker result.")
                stats_worker_thread.join(_MAX_TIMEOUT)
                if stats_worker_thread.is_alive():
                    raise RuntimeError("stats_worker_thread.join() timed out")

            # check for an exception in the workers, otherwise get result
            # and pass to writer
            try:
                exception = exception_queue.get_nowait()
                LOGGER.error("Exception encountered at termination.")
                raise exception
            except queue.Empty:
                pass


def align_and_resize_raster_stack(
        base_raster_path_list, target_raster_path_list, resample_method_list,
        target_pixel_size, bounding_box_mode, base_vector_path_list=None,
        raster_align_index=None, base_sr_wkt_list=None, target_sr_wkt=None,
        gtiff_creation_options=DEFAULT_GTIFF_CREATION_OPTIONS,
        vector_mask_options=None, gdal_warp_options=None):
    """Generate rasters from a base such that they align geospatially.

    This function resizes base rasters that are in the same geospatial
    projection such that the result is an aligned stack of rasters that have
    the same cell size, dimensions, and bounding box. This is achieved by
    clipping or resizing the rasters to intersected, unioned, or equivocated
    bounding boxes of all the raster and vector input.

    Parameters:
        base_raster_path_list (sequence): a sequence of base raster paths that
            will be transformed and will be used to determine the target
            bounding box.
        target_raster_path_list (sequence): a sequence of raster paths that
            will be created to one-to-one map with `base_raster_path_list` as
            aligned versions of those original rasters. If there are duplicate
            paths in this list, the function will raise a ValueError.
        resample_method_list (sequence): a sequence of resampling methods
            which one to one map each path in `base_raster_path_list` during
            resizing.  Each element must be one of
            "near|bilinear|cubic|cubicspline|lanczos|mode".
        target_pixel_size (list/tuple): the target raster's x and y pixel size
            example: (30, -30).
        bounding_box_mode (string): one of "union", "intersection", or
            a sequence of floats of the form [minx, miny, maxx, maxy] in the
            target projection coordinate system.  Depending
            on the value, output extents are defined as the union,
            intersection, or the explicit bounding box.
        base_vector_path_list (sequence): a sequence of base vector paths
            whose bounding boxes will be used to determine the final bounding
            box of the raster stack if mode is 'union' or 'intersection'.  If
            mode is 'bb=[...]' then these vectors are not used in any
            calculation.
        raster_align_index (int): indicates the index of a
            raster in `base_raster_path_list` that the target rasters'
            bounding boxes pixels should align with.  This feature allows
            rasters whose raster dimensions are the same, but bounding boxes
            slightly shifted less than a pixel size to align with a desired
            grid layout.  If `None` then the bounding box of the target
            rasters is calculated as the precise intersection, union, or
            bounding box.
        base_sr_wkt_list (sequence): if not None, this is a sequence of base
            projections of the rasters in `base_raster_path_list`. If a value
            is `None` the `base_sr` is assumed to be whatever is defined in
            that raster. This value is useful if there are rasters with no
            projection defined, but otherwise known.
        target_sr_wkt (string): if not None, this is the desired
            projection of all target rasters in Well Known Text format. If
            None, the base SRS will be passed to the target.
        gtiff_creation_options (sequence): list of strings that will be passed
            as GDAL "dataset" creation options to the GTIFF driver, or ignored
            if None.
        vector_mask_options (dict): optional, if not None, this is a
            dictionary of options to use an existing vector's geometry to
            mask out pixels in the target raster that do not overlap the
            vector's geometry. Keys to this dictionary are:
                'mask_vector_path': (str) path to the mask vector file. This
                    vector will be automatically projected to the target
                    projection if its base coordinate system does not match
                    the target.
                'mask_layer_name': (str) the layer name to use for masking,
                    if this key is not in the dictionary the default is to use
                    the layer at index 0.
                'mask_vector_where_filter': (str) an SQL WHERE string that can
                    be used to filter the geometry in the mask. Ex:
                    'id > 10' would use all features whose field value of
                    'id' is > 10.

    Returns:
        None

    Raises:
        ValueError if any combination of the raw bounding boxes, raster
            bounding boxes, vector bounding boxes, and/or vector_mask
            bounding box does not overlap to produce a valid target.
        ValueError if any of the input or target lists are of different
            lengths.
        ValueError if there are duplicate paths on the target list which would
            risk corrupted output.
        ValueError if some combination of base, target, and embedded source
            reference systems results in an ambiguous target coordinate
            system.
        ValueError if `vector_mask_options` is not None but the
            `mask_vector_path` is undefined or doesn't point to a valid
            file.
        ValueError if `pixel_size` is not a 2 element sequence of numbers.

    """
    # make sure that the input lists are of the same length
    list_lengths = [
        len(base_raster_path_list), len(target_raster_path_list),
        len(resample_method_list)]
    if len(set(list_lengths)) != 1:
        raise ValueError(
            "base_raster_path_list, target_raster_path_list, and "
            "resample_method_list must be the same length "
            " current lengths are %s" % (str(list_lengths)))

    unique_targets = set(target_raster_path_list)
    if len(unique_targets) != len(target_raster_path_list):
        seen = set()
        duplicate_list = []
        for path in target_raster_path_list:
            if path not in seen:
                seen.add(path)
            else:
                duplicate_list.append(path)
        raise ValueError(
            "There are duplicated paths on the target list. This is an "
            "invalid state of `target_path_list`. Duplicates: %s" % (
                duplicate_list))

    # we can accept 'union', 'intersection', or a 4 element list/tuple
    if bounding_box_mode not in ["union", "intersection"] and (
            not isinstance(bounding_box_mode, (list, tuple)) or
            len(bounding_box_mode) != 4):
        raise ValueError("Unknown bounding_box_mode %s" % (
            str(bounding_box_mode)))

    n_rasters = len(base_raster_path_list)
    if ((raster_align_index is not None) and
            ((raster_align_index < 0) or (raster_align_index >= n_rasters))):
        raise ValueError(
            "Alignment index is out of bounds of the datasets index: %s"
            " n_elements %s" % (raster_align_index, n_rasters))

    _assert_is_valid_pixel_size(target_pixel_size)

    # used to get bounding box, projection, and possible alignment info
    raster_info_list = [
        get_raster_info(path) for path in base_raster_path_list]

    # get the literal or intersecting/unioned bounding box
    if isinstance(bounding_box_mode, (list, tuple)):
        # if it's a sequence or tuple, it must be a manual bounding box
        LOGGER.debug(
            "assuming manual bounding box mode of %s", bounding_box_mode)
        target_bounding_box = bounding_box_mode
    else:
        # either intersection or union, get list of bounding boxes, reproject
        # if necessary, and reduce to a single box
        if base_vector_path_list is not None:
            # vectors are only interesting for their bounding boxes, that's
            # this construction is inside an else.
            vector_info_list = [
                get_vector_info(path) for path in base_vector_path_list]
        else:
            vector_info_list = []

        raster_bounding_box_list = []
        for raster_index, raster_info in enumerate(raster_info_list):
            # this block calculates the base projection of `raster_info` if
            # `target_sr_wkt` is defined, thus implying a reprojection will
            # be necessary.
            if target_sr_wkt:
                if base_sr_wkt_list and base_sr_wkt_list[raster_index]:
                    # a base is defined, use that
                    base_raster_sr_wkt = base_sr_wkt_list[raster_index]
                else:
                    # otherwise use the raster's projection and there must
                    # be one since we're reprojecting
                    base_raster_sr_wkt = raster_info['projection']
                    if not base_raster_sr_wkt:
                        raise ValueError(
                            "no projection for raster %s" %
                            base_raster_path_list[raster_index])
                # since the base spatial reference is potentially different
                # than the target, we need to transform the base bounding
                # box into target coordinates so later we can calculate
                # accurate bounding box overlaps in the target coordinate
                # system
                raster_bounding_box_list.append(
                    transform_bounding_box(
                        raster_info['bounding_box'], base_raster_sr_wkt,
                        target_sr_wkt))
            else:
                raster_bounding_box_list.append(raster_info['bounding_box'])

        # include the vector bounding box information to make a global list
        # of target bounding boxes
        bounding_box_list = [
            vector_info['bounding_box'] if target_sr_wkt is None else
            transform_bounding_box(
                vector_info['bounding_box'],
                vector_info['projection'], target_sr_wkt)
            for vector_info in vector_info_list] + raster_bounding_box_list

        target_bounding_box = merge_bounding_box_list(
            bounding_box_list, bounding_box_mode)

    if bounding_box_mode == "intersection" and (
            target_bounding_box[0] > target_bounding_box[2] or
            target_bounding_box[1] > target_bounding_box[3]):
        raise ValueError("The rasters' and vectors' intersection is empty "
                         "(not all rasters and vectors touch each other).")

    if vector_mask_options:
        # translate pygeoprocessing terminology into GDAL warp options.
        if 'mask_vector_path' not in vector_mask_options:
            raise ValueError(
                'vector_mask_options passed, but no value for '
                '"mask_vector_path": %s', vector_mask_options)
        mask_vector_info = get_vector_info(
            vector_mask_options['mask_vector_path'])
        mask_vector_sr_wkt = mask_vector_info['projection']
        if mask_vector_sr_wkt is not None and target_sr_wkt is not None:
            mask_vector_bb = transform_bounding_box(
                mask_vector_info['bounding_box'],
                mask_vector_info['projection'], target_sr_wkt)
        else:
            mask_vector_bb = mask_vector_info['bounding_box']
        mask_vector_intersect_box = merge_bounding_box_list(
            [target_bounding_box, mask_vector_bb], 'intersection')

        if (mask_vector_intersect_box[0] > mask_vector_intersect_box[2] or
                mask_vector_intersect_box[1] > mask_vector_intersect_box[3]):
            raise ValueError(
                "The mask vector's bounding box does not overlap with the "
                "target bounding box. (mask bb: %s, target bb: %s)" % (
                    mask_vector_bb, target_bounding_box))

    if raster_align_index is not None and raster_align_index >= 0:
        # bounding box needs alignment
        align_bounding_box = (
            raster_info_list[raster_align_index]['bounding_box'])
        align_pixel_size = (
            raster_info_list[raster_align_index]['pixel_size'])
        # adjust bounding box so lower left corner aligns with a pixel in
        # raster[raster_align_index]
        for index in [0, 1]:
            n_pixels = int(
                (target_bounding_box[index] - align_bounding_box[index]) /
                float(align_pixel_size[index]))
            target_bounding_box[index] = (
                n_pixels * align_pixel_size[index] +
                align_bounding_box[index])

    # using half the number of CPUs because in practice `warp_raster` seems
    # to use 2 cores.
    n_workers = max(min(multiprocessing.cpu_count(), n_rasters) // 2, 1)

    if n_workers > 1:
        # We could use multiple processes to take advantage of the
        # parallelization offered.
        LOGGER.info(
            "n_workers > 1 (%d) so starting a processes pool.", n_workers)
        try:
            worker_pool = multiprocessing.Pool(n_workers)
            if HAS_PSUTIL:
                parent = psutil.Process()
                parent.nice(PROCESS_LOW_PRIORITY)
                for child in parent.children():
                    try:
                        child.nice(PROCESS_LOW_PRIORITY)
                    except psutil.NoSuchProcess:
                        LOGGER.warning(
                            "NoSuchProcess exception encountered when trying "
                            "to nice %s. This might be a bug in `psutil` so "
                            "it should be okay to ignore." % parent)
        except RuntimeError:
            LOGGER.warning(
                "Runtime error when starting multiprocessing pool. This is "
                "likely because this process is running on Windows and the "
                "main entry point is not wrapped in an `if __name__ == "
                "'__main__': block. Returning from this function to attempt "
                "to recover.")
            return
    else:
        LOGGER.debug("n_workers == 1 so a threadpool is sufficient")
        worker_pool = multiprocessing.pool.ThreadPool(n_workers)

    try:
        result_list = []
        for index, (base_path, target_path, resample_method) in enumerate(zip(
                base_raster_path_list, target_raster_path_list,
                resample_method_list)):
            result = worker_pool.apply_async(
                func=warp_raster, args=(
                    base_path, target_pixel_size, target_path,
                    resample_method),
                kwds={
                    'target_bb': target_bounding_box,
                    'gtiff_creation_options': gtiff_creation_options,
                    'target_sr_wkt': target_sr_wkt,
                    'base_sr_wkt': (
                        None if not base_sr_wkt_list else
                        base_sr_wkt_list[index]),
                    'vector_mask_options': vector_mask_options,
                    'gdal_warp_options': gdal_warp_options,})
            result_list.append(result)
        worker_pool.close()
        for index, result in enumerate(result_list):
            result.get()
            LOGGER.info(
                '%d of %d aligned: %s', index+1, len(result_list),
                os.path.basename(target_raster_path_list[index]))
    except BaseException:
        worker_pool.terminate()
        LOGGER.exception("Exception occurred in worker")
        raise
    finally:
        worker_pool.join()
        worker_pool.terminate()

    LOGGER.info("aligned all %d rasters.", n_rasters)


def new_raster_from_base(
        base_path, target_path, datatype, band_nodata_list,
        fill_value_list=None, n_rows=None, n_cols=None,
        gtiff_creation_options=DEFAULT_GTIFF_CREATION_OPTIONS):
    """Create new GeoTIFF by coping spatial reference/geotransform of base.

    A convenience function to simplify the creation of a new raster from the
    basis of an existing one.  Depending on the input mode, one can create
    a new raster of the same dimensions, geotransform, and georeference as
    the base.  Other options are provided to change the raster dimensions,
    number of bands, nodata values, data type, and core GeoTIFF creation
    options.

    Parameters:
        base_path (string): path to existing raster.
        target_path (string): path to desired target raster.
        datatype: the pixel datatype of the output raster, for example
            gdal.GDT_Float32.  See the following header file for supported
            pixel types:
            http://www.gdal.org/gdal_8h.html#22e22ce0a55036a96f652765793fb7a4
        band_nodata_list (sequence): list of nodata values, one for each band,
            to set on target raster.  If value is 'None' the nodata value is
            not set for that band.  The number of target bands is inferred
            from the length of this list.
        fill_value_list (sequence): list of values to fill each band with. If
            None, no filling is done.
        n_rows (int): if not None, defines the number of target raster rows.
        n_cols (int): if not None, defines the number of target raster
            columns.
        gtiff_creation_options: a sequence of dataset options that gets
            passed to the gdal creation driver, overrides defaults

    Returns:
        None

    """
    base_raster = gdal.OpenEx(base_path, gdal.OF_RASTER)
    if n_rows is None:
        n_rows = base_raster.RasterYSize
    if n_cols is None:
        n_cols = base_raster.RasterXSize
    driver = gdal.GetDriverByName('GTiff')

    local_gtiff_creation_options = list(gtiff_creation_options)
    # PIXELTYPE is sometimes used to define signed vs. unsigned bytes and
    # the only place that is stored is in the IMAGE_STRUCTURE metadata
    # copy it over if it exists and it not already defined by the input
    # creation options. It's okay to get this info from the first band since
    # all bands have the same datatype
    base_band = base_raster.GetRasterBand(1)
    metadata = base_band.GetMetadata('IMAGE_STRUCTURE')
    if 'PIXELTYPE' in metadata and not any(
            ['PIXELTYPE' in option for option in
             local_gtiff_creation_options]):
        local_gtiff_creation_options.append(
            'PIXELTYPE=' + metadata['PIXELTYPE'])

    block_size = base_band.GetBlockSize()
    # It's not clear how or IF we can determine if the output should be
    # striped or tiled.  Here we leave it up to the default inputs or if its
    # obviously not striped we tile.
    if not any(
            ['TILED' in option for option in local_gtiff_creation_options]):
        # TILED not set, so lets try to set it to a reasonable value
        if block_size[0] != n_cols:
            # if x block is not the width of the raster it *must* be tiled
            # otherwise okay if it's striped or tiled
            local_gtiff_creation_options.append('TILED=YES')

    if not any(
            ['BLOCK' in option for option in local_gtiff_creation_options]):
        # not defined, so lets copy what we know from the current raster
        local_gtiff_creation_options.extend([
            'BLOCKXSIZE=%d' % block_size[0],
            'BLOCKYSIZE=%d' % block_size[1]])

    # make target directory if it doesn't exist
    try:
        os.makedirs(os.path.dirname(target_path))
    except OSError:
        pass

    base_band = None
    n_bands = len(band_nodata_list)
    target_raster = driver.Create(
        target_path, n_cols, n_rows, n_bands, datatype,
        options=gtiff_creation_options)
    target_raster.SetProjection(base_raster.GetProjection())
    target_raster.SetGeoTransform(base_raster.GetGeoTransform())
    base_raster = None

    for index, nodata_value in enumerate(band_nodata_list):
        if nodata_value is None:
            continue
        target_band = target_raster.GetRasterBand(index + 1)
        try:
            target_band.SetNoDataValue(nodata_value.item())
        except AttributeError:
            target_band.SetNoDataValue(nodata_value)

    target_raster.FlushCache()
    last_time = time.time()
    pixels_processed = 0
    n_pixels = n_cols * n_rows
    if fill_value_list is not None:
        for index, fill_value in enumerate(fill_value_list):
            if fill_value is None:
                continue
            target_band = target_raster.GetRasterBand(index + 1)
            # some rasters are very large and a fill can appear to cause
            # computation to hang. This block, though possibly slightly less
            # efficient than `band.Fill` will give real-time feedback about
            # how the fill is progressing.
            for offsets in iterblocks(target_path, offset_only=True):
                fill_array = numpy.empty(
                    (offsets['win_ysize'], offsets['win_xsize']))
                pixels_processed += (
                    offsets['win_ysize'] * offsets['win_xsize'])
                fill_array[:] = fill_value
                target_band.WriteArray(
                    fill_array, offsets['xoff'], offsets['yoff'])

                last_time = _invoke_timed_callback(
                    last_time, lambda: LOGGER.info(
                        '%.2f%% complete',
                        float(pixels_processed) / n_pixels * 100.0),
                    _LOGGING_PERIOD)
            target_band = None
    target_raster = None


def create_raster_from_vector_extents(
        base_vector_path, target_raster_path, target_pixel_size,
        target_pixel_type, target_nodata, fill_value=None,
        gtiff_creation_options=DEFAULT_GTIFF_CREATION_OPTIONS):
    """Create a blank raster based on a vector file extent.

    Parameters:
        base_vector_path (string): path to vector shapefile to base the
            bounding box for the target raster.
        target_raster_path (string): path to location of generated geotiff;
            the upper left hand corner of this raster will be aligned with the
            bounding box of the source vector and the extent will be exactly
            equal or contained the source vector's bounding box depending on
            whether the pixel size divides evenly into the source bounding
            box; if not coordinates will be rounded up to contain the original
            extent.
        target_pixel_size (list/tuple): the x/y pixel size as a sequence
            ex: [30.0, -30.0]
        target_pixel_type (int): gdal GDT pixel type of target raster
        target_nodata (numeric): target nodata value. Can be None if no nodata
            value is needed.
        fill_value (int/float): value to fill in the target raster; no fill if
            value is None
        gtiff_creation_options (sequence): this is an argument list that will
            be passed to the GTiff driver.  Useful for blocksizes,
            compression, and more.

    Returns:
        None

    """
    # Determine the width and height of the tiff in pixels based on the
    # maximum size of the combined envelope of all the features
    vector = gdal.OpenEx(base_vector_path, gdal.OF_VECTOR)
    shp_extent = None
    for layer_index in range(vector.GetLayerCount()):
        layer = vector.GetLayer(layer_index)
        for feature in layer:
            try:
                # envelope is [xmin, xmax, ymin, ymax]
                feature_extent = feature.GetGeometryRef().GetEnvelope()
                if shp_extent is None:
                    shp_extent = list(feature_extent)
                else:
                    # expand bounds of current bounding box to include that
                    # of the newest feature
                    shp_extent = [
                        f(shp_extent[index], feature_extent[index])
                        for index, f in enumerate([min, max, min, max])]
            except AttributeError as error:
                # For some valid OGR objects the geometry can be undefined
                # since it's valid to have a NULL entry in the attribute table
                # this is expressed as a None value in the geometry reference
                # this feature won't contribute
                LOGGER.warning(error)

    # round up on the rows and cols so that the target raster encloses the
    # base vector
    n_cols = int(numpy.ceil(
        abs((shp_extent[1] - shp_extent[0]) / target_pixel_size[0])))
    n_rows = int(numpy.ceil(
        abs((shp_extent[3] - shp_extent[2]) / target_pixel_size[1])))

    driver = gdal.GetDriverByName('GTiff')
    n_bands = 1
    raster = driver.Create(
        target_raster_path, n_cols, n_rows, n_bands, target_pixel_type,
        options=gtiff_creation_options)
    raster.GetRasterBand(1).SetNoDataValue(target_nodata)

    # Set the transform based on the upper left corner and given pixel
    # dimensions
    if target_pixel_size[0] < 0:
        x_source = shp_extent[1]
    else:
        x_source = shp_extent[0]
    if target_pixel_size[1] < 0:
        y_source = shp_extent[3]
    else:
        y_source = shp_extent[2]
    raster_transform = [
        x_source, target_pixel_size[0], 0.0,
        y_source, 0.0, target_pixel_size[1]]
    raster.SetGeoTransform(raster_transform)

    # Use the same projection on the raster as the shapefile
    raster.SetProjection(vector.GetLayer(0).GetSpatialRef().ExportToWkt())

    # Initialize everything to nodata
    if fill_value is not None:
        band = raster.GetRasterBand(1)
        band.Fill(fill_value)
        band.FlushCache()
        band = None
    layer = None
    vector = None
    raster = None


def interpolate_points(
        base_vector_path, vector_attribute_field, target_raster_path_band,
        interpolation_mode):
    """Interpolate point values onto an existing raster.

    Parameters:
        base_vector_path (string): path to a shapefile that contains point
            vector layers.
        vector_attribute_field (field): a string in the vector referenced at
            `base_vector_path` that refers to a numeric value in the
            vector's attribute table.  This is the value that will be
            interpolated across the raster.
        target_raster_path_band (tuple): a path/band number tuple to an
            existing raster which likely intersects or is nearby the source
            vector. The band in this raster will take on the interpolated
            numerical values  provided at each point.
        interpolation_mode (string): the interpolation method to use for
            scipy.interpolate.griddata, one of 'linear', near', or 'cubic'.

    Returns:
       None

    """
    source_vector = gdal.OpenEx(base_vector_path, gdal.OF_VECTOR)
    point_list = []
    value_list = []
    for layer_index in range(source_vector.GetLayerCount()):
        layer = source_vector.GetLayer(layer_index)
        for point_feature in layer:
            value = point_feature.GetField(vector_attribute_field)
            # Add in the numpy notation which is row, col
            # Here the point geometry is in the form x, y (col, row)
            geometry = point_feature.GetGeometryRef()
            point = geometry.GetPoint()
            point_list.append([point[1], point[0]])
            value_list.append(value)

    point_array = numpy.array(point_list)
    value_array = numpy.array(value_list)

    target_raster = gdal.OpenEx(
        target_raster_path_band[0], gdal.OF_RASTER | gdal.GA_Update)
    band = target_raster.GetRasterBand(target_raster_path_band[1])
    nodata = band.GetNoDataValue()
    geotransform = target_raster.GetGeoTransform()
    for offsets in iterblocks(
            target_raster_path_band[0], offset_only=True):
        grid_y, grid_x = numpy.mgrid[
            offsets['yoff']:offsets['yoff']+offsets['win_ysize'],
            offsets['xoff']:offsets['xoff']+offsets['win_xsize']]
        grid_y = grid_y * geotransform[5] + geotransform[3]
        grid_x = grid_x * geotransform[1] + geotransform[0]

        # this is to be consistent with GDAL 2.0's change of 'nearest' to
        # 'near' for an interpolation scheme that SciPy did not change.
        if interpolation_mode == 'near':
            interpolation_mode = 'nearest'
        raster_out_array = scipy.interpolate.griddata(
            point_array, value_array, (grid_y, grid_x), interpolation_mode,
            nodata)
        band.WriteArray(raster_out_array, offsets['xoff'], offsets['yoff'])


def zonal_statistics(
        base_raster_path_band, aggregate_vector_path,
        aggregate_layer_name=None, ignore_nodata=True,
        polygons_might_overlap=True, working_dir=None):
    """Collect stats on pixel values which lie within polygons.

    This function summarizes raster statistics including min, max,
    mean, and pixel count over the regions on the raster that are
    overlapped by the polygons in the vector layer. Statistics are calculated
    in two passes, where first polygons aggregate over pixels in the raster
    whose centers intersect with the polygon. In the second pass, any polygons
    that are not aggregated use their bounding box to intersect with the
    raster for overlap statistics. Note there may be some degenerate
    cases where the bounding box vs. actual geometry intersection would be
    incorrect, but these are so unlikely as to be manually constructed. If
    you encounter one of these please email the description and dataset
    to richsharp@stanford.edu.

    Parameters:
        base_raster_path_band (tuple): a str/int tuple indicating the path to
            the base raster and the band index of that raster to analyze.
        aggregate_vector_path (string): a path to an ogr compatable polygon
            vector whose geometric features indicate the areas over
            `base_raster_path_band` to calculate statistics over.
        aggregate_field_name (string): field name in `aggregate_vector_path`
            that represents an identifying value for a given polygon. Result
            of this function will be indexed by the values found in this
            field.
        aggregate_layer_name (string): name of shapefile layer that will be
            used to aggregate results over.  If set to None, the first layer
            in the DataSource will be used as retrieved by `.GetLayer()`.
            Note: it is normal and expected to set this field at None if the
            aggregating shapefile is a single layer as many shapefiles,
            including the common 'ESRI Shapefile', are.
        ignore_nodata: if true, then nodata pixels are not accounted for when
            calculating min, max, count, or mean.  However, the value of
            `nodata_count` will always be the number of nodata pixels
            aggregated under the polygon.
        polygons_might_overlap (boolean): if True the function calculates
            aggregation coverage close to optimally by rasterizing sets of
            polygons that don't overlap.  However, this step can be
            computationally expensive for cases where there are many polygons.
            Setting this flag to False directs the function rasterize in one
            step.
        working_dir (string): If not None, indicates where temporary files
            should be created during this run.

    Returns:
        nested dictionary indexed by aggregating feature id, and then by one
        of 'min' 'max' 'sum' 'count' and 'nodata_count'.  Example:
        {0: {'min': 0, 'max': 1, 'sum': 1.7, count': 3, 'nodata_count': 1}}

    Raises:
        ValueError if `base_raster_path_band` is incorrectly formatted.
        RuntimeError(s) if the aggregate vector or layer cannot open.

    """
    if not _is_raster_path_band_formatted(base_raster_path_band):
        raise ValueError(
            "`base_raster_path_band` not formatted as expected.  Expects "
            "(path, band_index), recieved %s" % repr(base_raster_path_band))
    aggregate_vector = gdal.OpenEx(aggregate_vector_path, gdal.OF_VECTOR)
    if aggregate_vector is None:
        raise RuntimeError(
            "Could not open aggregate vector at %s" % aggregate_vector_path)
    LOGGER.debug(aggregate_vector)
    if aggregate_layer_name is not None:
        aggregate_layer = aggregate_vector.GetLayerByName(
            aggregate_layer_name)
    else:
        aggregate_layer = aggregate_vector.GetLayer()
    if aggregate_layer is None:
        raise RuntimeError(
            "Could not open layer %s on %s" % (
                aggregate_layer_name, aggregate_vector_path))

    # create a new aggregate ID field to map base vector aggregate fields to
    # local ones that are guaranteed to be integers.
    local_aggregate_field_name = 'original_fid'
    rasterize_layer_args = {
        'options': [
            'ALL_TOUCHED=FALSE',
            'ATTRIBUTE=%s' % local_aggregate_field_name]
        }

    # clip base raster to aggregating vector intersection
    raster_info = get_raster_info(base_raster_path_band[0])
    # -1 here because bands are 1 indexed
    raster_nodata = raster_info['nodata'][base_raster_path_band[1]-1]
    with tempfile.NamedTemporaryFile(
            prefix='clipped_raster', delete=False,
            dir=working_dir) as clipped_raster_file:
        clipped_raster_path = clipped_raster_file.name
    align_and_resize_raster_stack(
        [base_raster_path_band[0]], [clipped_raster_path], ['near'],
        raster_info['pixel_size'], 'intersection',
        base_vector_path_list=[aggregate_vector_path], raster_align_index=0)
    clipped_raster = gdal.OpenEx(clipped_raster_path, gdal.OF_RASTER)

    # make a shapefile that non-overlapping layers can be added to
    driver = ogr.GetDriverByName('MEMORY')
    disjoint_vector = driver.CreateDataSource('disjoint_vector')
    spat_ref = aggregate_layer.GetSpatialRef()

    # Initialize these dictionaries to have the shapefile fields in the
    # original datasource even if we don't pick up a value later
    LOGGER.info("build a lookup of aggregate field value to FID")

    aggregate_layer_fid_set = set(
        [agg_feat.GetFID() for agg_feat in aggregate_layer])

    # Loop over each polygon and aggregate
    if polygons_might_overlap:
        LOGGER.info("creating disjoint polygon set")
        disjoint_fid_sets = calculate_disjoint_polygon_set(
            aggregate_vector_path, bounding_box=raster_info['bounding_box'])
    else:
        disjoint_fid_sets = [aggregate_layer_fid_set]

    clipped_band = clipped_raster.GetRasterBand(base_raster_path_band[1])

    with tempfile.NamedTemporaryFile(
            prefix='aggregate_fid_raster',
            delete=False, dir=working_dir) as agg_fid_raster_file:
        agg_fid_raster_path = agg_fid_raster_file.name

    agg_fid_nodata = -1
    new_raster_from_base(
        clipped_raster_path, agg_fid_raster_path, gdal.GDT_Int32,
        [agg_fid_nodata])
    agg_fid_raster = gdal.OpenEx(
        agg_fid_raster_path, gdal.GA_Update | gdal.OF_RASTER)
    aggregate_stats = collections.defaultdict(lambda: {
        'min': None, 'max': None, 'count': 0, 'nodata_count': 0, 'sum': 0.0})
    last_time = time.time()
    LOGGER.info("processing %d disjoint polygon sets", len(disjoint_fid_sets))
    for set_index, disjoint_fid_set in enumerate(disjoint_fid_sets):
        last_time = _invoke_timed_callback(
            last_time, lambda: LOGGER.info(
                "zonal stats approximately %.1f%% complete on %s",
                100.0 * float(set_index+1) / len(disjoint_fid_sets),
                os.path.basename(aggregate_vector_path)),
            _LOGGING_PERIOD)
        disjoint_layer = disjoint_vector.CreateLayer(
            'disjoint_vector', spat_ref, ogr.wkbPolygon)
        disjoint_layer.CreateField(
            ogr.FieldDefn(local_aggregate_field_name, ogr.OFTInteger))
        disjoint_layer_defn = disjoint_layer.GetLayerDefn()
        # add polygons to subset_layer
        disjoint_layer.StartTransaction()
        for index, feature_fid in enumerate(disjoint_fid_set):
            last_time = _invoke_timed_callback(
                last_time, lambda: LOGGER.info(
                    "polygon set %d of %d approximately %.1f%% processed "
                    "on %s", set_index+1, len(disjoint_fid_sets),
                    100.0 * float(index+1) / len(disjoint_fid_set),
                    os.path.basename(aggregate_vector_path)),
                _LOGGING_PERIOD)
            agg_feat = aggregate_layer.GetFeature(feature_fid)
            disjoint_feat = ogr.Feature(disjoint_layer_defn)
            disjoint_feat.SetGeometry(agg_feat.GetGeometryRef().Clone())
            disjoint_feat.SetField(
                local_aggregate_field_name, feature_fid)
            disjoint_layer.CreateFeature(disjoint_feat)
        disjoint_layer.CommitTransaction()

        LOGGER.info(
            "disjoint polygon set %d of %d 100.0%% processed on %s",
            set_index+1, len(disjoint_fid_sets), os.path.basename(
                aggregate_vector_path))

        # nodata out the mask
        agg_fid_band = agg_fid_raster.GetRasterBand(1)
        agg_fid_band.Fill(agg_fid_nodata)
        LOGGER.info(
            "rasterizing disjoint polygon set %d of %d %s", set_index+1,
            len(disjoint_fid_sets),
            os.path.basename(aggregate_vector_path))
        rasterize_callback = _make_logger_callback(
            "rasterizing polygon " + str(set_index+1) + " of " +
            str(len(disjoint_fid_set)) + " set %.1f%% complete")
        gdal.RasterizeLayer(
            agg_fid_raster, [1], disjoint_layer,
            callback=rasterize_callback, **rasterize_layer_args)
        agg_fid_raster.FlushCache()

        # Delete the features we just added to the subset_layer
        disjoint_layer = None
        disjoint_vector.DeleteLayer(0)

        # create a key array
        # and parallel min, max, count, and nodata count arrays
        LOGGER.info(
            "summarizing rasterized disjoint polygon set %d of %d %s",
            set_index+1, len(disjoint_fid_sets),
            os.path.basename(aggregate_vector_path))
        for agg_fid_offsets in iterblocks(
                agg_fid_raster_path, offset_only=True):
            agg_fid_block = agg_fid_band.ReadAsArray(
                **agg_fid_offsets)
            clipped_block = clipped_band.ReadAsArray(**agg_fid_offsets)
            valid_mask = (agg_fid_block != agg_fid_nodata)
            valid_agg_fids = agg_fid_block[valid_mask]
            valid_clipped = clipped_block[valid_mask]
            for agg_fid in numpy.unique(valid_agg_fids):
                masked_clipped_block = valid_clipped[
                    valid_agg_fids == agg_fid]
                if raster_nodata:
                    clipped_nodata_mask = numpy.isclose(
                        masked_clipped_block, raster_nodata)
                else:
                    clipped_nodata_mask = numpy.zeros(
                        masked_clipped_block.shape, dtype=numpy.bool)
                aggregate_stats[agg_fid]['nodata_count'] += (
                    numpy.count_nonzero(clipped_nodata_mask))
                if ignore_nodata:
                    masked_clipped_block = (
                        masked_clipped_block[~clipped_nodata_mask])
                if masked_clipped_block.size == 0:
                    continue

                if aggregate_stats[agg_fid]['min'] is None:
                    aggregate_stats[agg_fid]['min'] = (
                        masked_clipped_block[0])
                    aggregate_stats[agg_fid]['max'] = (
                        masked_clipped_block[0])

                aggregate_stats[agg_fid]['min'] = min(
                    numpy.min(masked_clipped_block),
                    aggregate_stats[agg_fid]['min'])
                aggregate_stats[agg_fid]['max'] = max(
                    numpy.max(masked_clipped_block),
                    aggregate_stats[agg_fid]['max'])
                aggregate_stats[agg_fid]['count'] += (
                    masked_clipped_block.size)
                aggregate_stats[agg_fid]['sum'] += numpy.sum(
                    masked_clipped_block)
    unset_fids = aggregate_layer_fid_set.difference(aggregate_stats)
    LOGGER.debug(
        "unset_fids: %s of %s ", len(unset_fids),
        len(aggregate_layer_fid_set))
    clipped_gt = numpy.array(
        clipped_raster.GetGeoTransform(), dtype=numpy.float32)
    for unset_fid in unset_fids:
        unset_feat = aggregate_layer.GetFeature(unset_fid)
        unset_geom_envelope = list(unset_feat.GetGeometryRef().GetEnvelope())
        if clipped_gt[1] < 0:
            unset_geom_envelope[0], unset_geom_envelope[1] = (
                unset_geom_envelope[1], unset_geom_envelope[0])
        if clipped_gt[5] < 0:
            unset_geom_envelope[2], unset_geom_envelope[3] = (
                unset_geom_envelope[3], unset_geom_envelope[2])

        xoff = int((unset_geom_envelope[0] - clipped_gt[0]) / clipped_gt[1])
        yoff = int((unset_geom_envelope[2] - clipped_gt[3]) / clipped_gt[5])
        win_xsize = int(numpy.ceil(
            (unset_geom_envelope[1] - clipped_gt[0]) /
            clipped_gt[1])) - xoff
        win_ysize = int(numpy.ceil(
            (unset_geom_envelope[3] - clipped_gt[3]) /
            clipped_gt[5])) - yoff

        # clamp offset to the side of the raster if it's negative
        if xoff < 0:
            win_xsize += xoff
            xoff = 0
        if yoff < 0:
            win_ysize += yoff
            yoff = 0

        # clamp the window to the side of the raster if too big
        if xoff+win_xsize > clipped_band.XSize:
            win_xsize = clipped_band.XSize-xoff
        if yoff+win_ysize > clipped_band.YSize:
            win_ysize = clipped_band.YSize-yoff

        if win_xsize <= 0 or win_ysize <= 0:
            continue

        # here we consider the pixels that intersect with the geometry's
        # bounding box as being the proxy for the intersection with the
        # polygon itself. This is not a bad approximation since the case
        # that caused the polygon to be skipped in the first phase is that it
        # is as small as a pixel. There could be some degenerate cases that
        # make this estimation very wrong, but we do not know of any that
        # would come from natural data. If you do encounter such a dataset
        # please email the description and datset to richsharp@stanford.edu.
        unset_fid_block = clipped_band.ReadAsArray(
            xoff=xoff, yoff=yoff, win_xsize=win_xsize, win_ysize=win_ysize)

        if raster_nodata:
            unset_fid_nodata_mask = numpy.isclose(
                unset_fid_block, raster_nodata)
        else:
            unset_fid_nodata_mask = numpy.zeros(
                unset_fid_block.shape, dtype=numpy.bool)

        valid_unset_fid_block = unset_fid_block[~unset_fid_nodata_mask]
        if valid_unset_fid_block.size == 0:
            aggregate_stats[unset_fid]['min'] = 0.0
            aggregate_stats[unset_fid]['max'] = 0.0
            aggregate_stats[unset_fid]['sum'] = 0.0
        else:
            aggregate_stats[unset_fid]['min'] = numpy.min(valid_unset_fid_block)
            aggregate_stats[unset_fid]['max'] = numpy.max(valid_unset_fid_block)
            aggregate_stats[unset_fid]['sum'] = numpy.sum(valid_unset_fid_block)
        aggregate_stats[unset_fid]['count'] = valid_unset_fid_block.size
        aggregate_stats[unset_fid]['nodata_count'] = numpy.count_nonzero(
            unset_fid_nodata_mask)

    unset_fids = aggregate_layer_fid_set.difference(aggregate_stats)
    LOGGER.debug(
        "remaining unset_fids: %s of %s ", len(unset_fids),
        len(aggregate_layer_fid_set))

    LOGGER.info(
        "all done processing polygon sets for %s", os.path.basename(
            aggregate_vector_path))

    # clean up temporary files
    gdal.Dataset.__swig_destroy__(agg_fid_raster)
    gdal.Dataset.__swig_destroy__(aggregate_vector)
    gdal.Dataset.__swig_destroy__(clipped_raster)
    clipped_band = None
    clipped_raster = None
    agg_fid_raster = None
    disjoint_layer = None
    disjoint_vector = None
    aggregate_layer = None
    aggregate_vector = None
    for filename in [agg_fid_raster_path, clipped_raster_path]:
        os.remove(filename)

    return dict(aggregate_stats)


def get_vector_info(vector_path, layer_index=0):
    """Get information about an OGR vector (datasource).

    Parameters:
        vector_path (str): a path to a OGR vector.
        layer_index (int): index of underlying layer to analyze.  Defaults to
            0.

    Raises:
        ValueError if `vector_path` does not exist on disk or cannot be opened
        as a gdal.OF_VECTOR.

    Returns:
        raster_properties (dictionary): a dictionary with the following
            properties stored under relevant keys.

            'projection' (string): projection of the vector in Well Known
                Text.
            'bounding_box' (sequence): sequence of floats representing the
                bounding box in projected coordinates in the order
                [minx, miny, maxx, maxy].

    """
    vector = gdal.OpenEx(vector_path, gdal.OF_VECTOR)
    if not vector:
        raise ValueError(
            "Could not open %s as a gdal.OF_VECTOR" % vector_path)
    vector_properties = {}
    layer = vector.GetLayer(iLayer=layer_index)
    # projection is same for all layers, so just use the first one
    spatial_ref = layer.GetSpatialRef()
    if spatial_ref:
        vector_sr_wkt = spatial_ref.ExportToWkt()
    else:
        vector_sr_wkt = None
    vector_properties['projection'] = vector_sr_wkt
    layer_bb = layer.GetExtent()
    layer = None
    vector = None
    # convert form [minx,maxx,miny,maxy] to [minx,miny,maxx,maxy]
    vector_properties['bounding_box'] = [layer_bb[i] for i in [0, 2, 1, 3]]
    return vector_properties


def get_raster_info(raster_path):
    """Get information about a GDAL raster (dataset).

    Parameters:
       raster_path (String): a path to a GDAL raster.

    Raises:
        ValueError if `raster_path` is not a file or cannot be opened as a
        gdal.OF_RASTER.

    Returns:
        raster_properties (dictionary): a dictionary with the properties
            stored under relevant keys.

            'pixel_size' (tuple): (pixel x-size, pixel y-size) from
                geotransform.
            'raster_size' (tuple):  number of raster pixels in (x, y)
                direction.
            'nodata' (sequence): a sequence of the nodata values in the bands
                of the raster in the same order as increasing band index.
            'n_bands' (int): number of bands in the raster.
            'geotransform' (tuple): a 6-tuple representing the geotransform of
                (x orign, x-increase, xy-increase,
                 y origin, yx-increase, y-increase).
            'datatype' (int): An instance of an enumerated gdal.GDT_* int
                that represents the datatype of the raster.
            'projection' (string): projection of the raster in Well Known
                Text.
            'bounding_box' (sequence): sequence of floats representing the
                bounding box in projected coordinates in the order
                [minx, miny, maxx, maxy]
            'block_size' (tuple): underlying x/y raster block size for
                efficient reading.

    """
    raster = gdal.OpenEx(raster_path, gdal.OF_RASTER)
    if not raster:
        raise ValueError(
            "Could not open %s as a gdal.OF_RASTER" % raster_path)
    raster_properties = {}
    projection_wkt = raster.GetProjection()
    if not projection_wkt:
        projection_wkt = None
    raster_properties['projection'] = projection_wkt
    geo_transform = raster.GetGeoTransform()
    raster_properties['geotransform'] = geo_transform
    raster_properties['pixel_size'] = (geo_transform[1], geo_transform[5])
    raster_properties['raster_size'] = (
        raster.GetRasterBand(1).XSize,
        raster.GetRasterBand(1).YSize)
    raster_properties['n_bands'] = raster.RasterCount
    raster_properties['nodata'] = [
        raster.GetRasterBand(index).GetNoDataValue() for index in range(
            1, raster_properties['n_bands']+1)]
    # blocksize is the same for all bands, so we can just get the first
    raster_properties['block_size'] = raster.GetRasterBand(1).GetBlockSize()

    # we dont' really know how the geotransform is laid out, all we can do is
    # calculate the x and y bounds, then take the appropriate min/max
    x_bounds = [
        geo_transform[0], geo_transform[0] +
        raster_properties['raster_size'][0] * geo_transform[1] +
        raster_properties['raster_size'][1] * geo_transform[2]]
    y_bounds = [
        geo_transform[3], geo_transform[3] +
        raster_properties['raster_size'][0] * geo_transform[4] +
        raster_properties['raster_size'][1] * geo_transform[5]]

    raster_properties['bounding_box'] = [
        numpy.min(x_bounds), numpy.min(y_bounds),
        numpy.max(x_bounds), numpy.max(y_bounds)]

    # datatype is the same for the whole raster, but is associated with band
    raster_properties['datatype'] = raster.GetRasterBand(1).DataType
    raster = None
    return raster_properties


def reproject_vector(
        base_vector_path, target_wkt, target_path, layer_index=0,
        driver_name='ESRI Shapefile', copy_fields=True):
    """Reproject OGR DataSource (vector).

    Transforms the features of the base vector to the desired output
    projection in a new ESRI Shapefile.

    Parameters:
        base_vector_path (string): Path to the base shapefile to transform.
        target_wkt (string): the desired output projection in Well Known Text
            (by layer.GetSpatialRef().ExportToWkt())
        target_path (string): the filepath to the transformed shapefile
        layer_index (int): index of layer in `base_vector_path` to reproject.
            Defaults to 0.
        driver_name (string): String to pass to ogr.GetDriverByName, defaults
            to 'ESRI Shapefile'.
        copy_fields (bool or iterable): If True, all the fields in
            `base_vector_path` will be copied to `target_path` during the
            reprojection step. If it is an iterable, it will contain the
            field names to exclusively copy. An unmatched fieldname will be
            ignored. If `False` no fields are copied into the new vector.

    Returns:
        None

    """
    base_vector = gdal.OpenEx(base_vector_path, gdal.OF_VECTOR)

    # if this file already exists, then remove it
    if os.path.isfile(target_path):
        LOGGER.warning(
            "%s already exists, removing and overwriting", target_path)
        os.remove(target_path)

    target_sr = osr.SpatialReference(target_wkt)

    # create a new shapefile from the orginal_datasource
    target_driver = ogr.GetDriverByName(driver_name)
    target_vector = target_driver.CreateDataSource(target_path)

    layer = base_vector.GetLayer(layer_index)
    layer_dfn = layer.GetLayerDefn()

    # Create new layer for target_vector using same name and
    # geometry type from base vector but new projection
    target_layer = target_vector.CreateLayer(
        layer_dfn.GetName(), target_sr, layer_dfn.GetGeomType())

    # this will map the target field index to the base index it came from
    # in case we don't need to copy all the fields
    target_to_base_field_id_map = {}
    if copy_fields:
        # Get the number of fields in original_layer
        original_field_count = layer_dfn.GetFieldCount()
        # For every field that's copying, create a duplicate field in the
        # new layer

        for fld_index in range(original_field_count):
            original_field = layer_dfn.GetFieldDefn(fld_index)
            field_name = original_field.GetName()
            if copy_fields is True or field_name in copy_fields:
                target_field = ogr.FieldDefn(
                    field_name, original_field.GetType())
                target_layer.CreateField(target_field)
                target_to_base_field_id_map[fld_index] = len(
                    target_to_base_field_id_map)

    # Get the SR of the original_layer to use in transforming
    base_sr = layer.GetSpatialRef()

    # Create a coordinate transformation
    coord_trans = osr.CoordinateTransformation(base_sr, target_sr)

    # Copy all of the features in layer to the new shapefile
    target_layer.StartTransaction()
    error_count = 0
    last_time = time.time()
    LOGGER.info("starting reprojection")
    for feature_index, base_feature in enumerate(layer):
        last_time = _invoke_timed_callback(
            last_time, lambda: LOGGER.info(
                "reprojection approximately %.1f%% complete on %s",
                100.0 * float(feature_index+1) / (layer.GetFeatureCount()),
                os.path.basename(target_path)),
            _LOGGING_PERIOD)

        geom = base_feature.GetGeometryRef()
        if geom is None:
            # we encountered this error occasionally when transforming clipped
            # global polygons.  Not clear what is happening but perhaps a
            # feature was retained that otherwise wouldn't have been included
            # in the clip
            error_count += 1
            continue

        # Transform geometry into format desired for the new projection
        error_code = geom.Transform(coord_trans)
        if error_code != 0:  # error
            # this could be caused by an out of range transformation
            # whatever the case, don't put the transformed poly into the
            # output set
            error_count += 1
            continue

        # Copy original_datasource's feature and set as new shapes feature
        target_feature = ogr.Feature(target_layer.GetLayerDefn())
        target_feature.SetGeometry(geom)

        # For all the fields in the feature set the field values from the
        # source field
        for target_index, base_index in (
                target_to_base_field_id_map.items()):
            target_feature.SetField(
                target_index, base_feature.GetField(base_index))

        target_layer.CreateFeature(target_feature)
        target_feature = None
        base_feature = None
    target_layer.CommitTransaction()
    LOGGER.info(
        "reprojection 100.0%% complete on %s", os.path.basename(target_path))
    if error_count > 0:
        LOGGER.warning(
            '%d features out of %d were unable to be transformed and are'
            ' not in the output vector at %s', error_count,
            layer.GetFeatureCount(), target_path)
    layer = None
    base_vector = None


def reclassify_raster(
        base_raster_path_band, value_map, target_raster_path, target_datatype,
        target_nodata, values_required=True):
    """Reclassify pixel values in a raster.

    A function to reclassify values in raster to any output type. By default
    the values except for nodata must be in `value_map`.

    Parameters:
        base_raster_path_band (tuple): a tuple including file path to a raster
            and the band index to operate over. ex: (path, band_index)
        value_map (dictionary): a dictionary of values of
            {source_value: dest_value, ...} where source_value's type is the
            same as the values in `base_raster_path` at band `band_index`.
            Must contain at least one value.
        target_raster_path (string): target raster output path; overwritten if
            it exists
        target_datatype (gdal type): the numerical type for the target raster
        target_nodata (numerical type): the nodata value for the target raster
            Must be the same type as target_datatype
        band_index (int): Indicates which band in `base_raster_path` the
            reclassification should operate on.  Defaults to 1.
        values_required (bool): If True, raise a ValueError if there is a
            value in the raster that is not found in value_map.

    Returns:
        None

    Raises:
        ValueError if values_required is True and the value from
           'key_raster' is not a key in 'attr_dict'

    """
    if len(value_map) == 0:
        raise ValueError("value_map must contain at least one value")
    if not _is_raster_path_band_formatted(base_raster_path_band):
        raise ValueError(
            "Expected a (path, band_id) tuple, instead got '%s'" %
            base_raster_path_band)
    raster_info = get_raster_info(base_raster_path_band[0])
    nodata = raster_info['nodata'][base_raster_path_band[1]-1]
    value_map_copy = value_map.copy()
    # possible that nodata value is not defined, so test for None first
    # otherwise if nodata not predefined, remap it into the dictionary
    if nodata is not None and nodata not in value_map_copy:
        value_map_copy[nodata] = target_nodata
    keys = sorted(numpy.array(list(value_map_copy.keys())))
    values = numpy.array([value_map_copy[x] for x in keys])

    def _map_dataset_to_value_op(original_values):
        """Convert a block of original values to the lookup values."""
        if values_required:
            unique = numpy.unique(original_values)
            has_map = numpy.in1d(unique, keys)
            if not all(has_map):
                missing_values = unique[~has_map]
                raise ValueError(
                    'The following %d raster values %s from "%s" do not have '
                    'corresponding entries in the `value_map`: %s' % (
                        missing_values.size, str(missing_values),
                        base_raster_path_band[0], str(value_map)))
        index = numpy.digitize(original_values.ravel(), keys, right=True)
        return values[index].reshape(original_values.shape)

    raster_calculator(
        [base_raster_path_band], _map_dataset_to_value_op,
        target_raster_path, target_datatype, target_nodata)


def warp_raster(
        base_raster_path, target_pixel_size, target_raster_path,
        resample_method, target_bb=None, base_sr_wkt=None, target_sr_wkt=None,
        gtiff_creation_options=DEFAULT_GTIFF_CREATION_OPTIONS,
        n_threads=None, vector_mask_options=None,
        gdal_warp_options=None):
    """Resize/resample raster to desired pixel size, bbox and projection.

    Parameters:
        base_raster_path (string): path to base raster.
        target_pixel_size (list/tuple): a two element sequence indicating
            the x and y pixel size in projected units.
        target_raster_path (string): the location of the resized and
            resampled raster.
        resample_method (string): the resampling technique, one of
            "near|bilinear|cubic|cubicspline|lanczos|average|mode|max"
            "min|med|q1|q3"
        target_bb (sequence): if None, target bounding box is the same as the
            source bounding box.  Otherwise it's a sequence of float
            describing target bounding box in target coordinate system as
            [minx, miny, maxx, maxy].
        base_sr_wkt (string): if not None, interpret the projection of
            `base_raster_path` as this.
        target_sr_wkt (string): if not None, desired target projection in Well
            Known Text format.
        gtiff_creation_options (list or tuple): list of strings that will be
            passed as GDAL "dataset" creation options to the GTIFF driver.
        n_threads (int): optional, if not None this sets the `N_THREADS`
            option for `gdal.Warp`.
        vector_mask_options (dict): optional, if not None, this is a
            dictionary of options to use an existing vector's geometry to
            mask out pixels in the target raster that do not overlap the
            vector's geometry. Keys to this dictionary are:
                'mask_vector_path': (str) path to the mask vector file. This
                    vector will be automatically projected to the target
                    projection if its base coordinate system does not match
                    the target.
                'mask_layer_name': (str) the layer name to use for masking,
                    if this key is not in the dictionary the default is to use
                    the layer at index 0.
                'mask_vector_where_filter': (str) an SQL WHERE string that can
                    be used to filter the geometry in the mask. Ex:
                    'id > 10' would use all features whose field value of
                    'id' is > 10.
        gdal_warp_options (sequence): if present, the contents of this list
            are passed to the `warpOptions` parameter of `gdal.Warp`. See the
            GDAL Warp documentation for details.

    Returns:
        None

    Raises:
        ValueError if `pixel_size` is not a 2 element sequence of numbers.
        ValueError if `vector_mask_options` is not None but the
            `mask_vector_path` is undefined or doesn't point to a valid
            file.
    """
    _assert_is_valid_pixel_size(target_pixel_size)

    base_raster_info = get_raster_info(base_raster_path)
    if target_sr_wkt is None:
        target_sr_wkt = base_raster_info['projection']

    if target_bb is None:
        # ensure it's a sequence so we can modify it
        working_bb = list(get_raster_info(base_raster_path)['bounding_box'])
        # transform the working_bb if target_sr_wkt is not None
        if target_sr_wkt is not None:
            LOGGER.debug(
                "transforming bounding box from %s ", working_bb)
            working_bb = transform_bounding_box(
                base_raster_info['bounding_box'],
                base_raster_info['projection'], target_sr_wkt)
            LOGGER.debug(
                "transforming bounding to %s ", working_bb)
    else:
        # ensure it's a sequence so we can modify it
        working_bb = list(target_bb)

    # determine the raster size that bounds the input bounding box and then
    # adjust the bounding box to be that size
    target_x_size = int(abs(
        float(working_bb[2] - working_bb[0]) / target_pixel_size[0]))
    target_y_size = int(abs(
        float(working_bb[3] - working_bb[1]) / target_pixel_size[1]))

    # sometimes bounding boxes are numerically perfect, this checks for that
    x_residual = (
        abs(target_x_size * target_pixel_size[0]) -
        (working_bb[2] - working_bb[0]))
    if not numpy.isclose(x_residual, 0.0):
        target_x_size += 1
    y_residual = (
        abs(target_y_size * target_pixel_size[1]) -
        (working_bb[3] - working_bb[1]))
    if not numpy.isclose(y_residual, 0.0):
        target_y_size += 1

    if target_x_size == 0:
        LOGGER.warning(
            "bounding_box is so small that x dimension rounds to 0; "
            "clamping to 1.")
        target_x_size = 1
    if target_y_size == 0:
        LOGGER.warning(
            "bounding_box is so small that y dimension rounds to 0; "
            "clamping to 1.")
        target_y_size = 1

    # this ensures the bounding boxes perfectly fit a multiple of the target
    # pixel size
    working_bb[2] = working_bb[0] + abs(target_pixel_size[0] * target_x_size)
    working_bb[3] = working_bb[1] + abs(target_pixel_size[1] * target_y_size)

    reproject_callback = _make_logger_callback(
        "Warp %.1f%% complete %s")

    warp_options = []
    if n_threads:
        warp_options.append('NUM_THREADS=%d' % n_threads)
    if gdal_warp_options:
        warp_options.extend(gdal_warp_options)

    mask_vector_path = None
    mask_layer_name = None
    mask_vector_where_filter = None
    if vector_mask_options:
        # translate pygeoprocessing terminology into GDAL warp options.
        if 'mask_vector_path' not in vector_mask_options:
            raise ValueError(
                'vector_mask_options passed, but no value for '
                '"mask_vector_path": %s', vector_mask_options)
        mask_vector_path = vector_mask_options['mask_vector_path']
        if not os.path.exists(mask_vector_path):
            raise ValueError(
                'The mask vector at %s was not found.', mask_vector_path)
        if 'mask_layer_name' in vector_mask_options:
            mask_layer_name = vector_mask_options['mask_layer_name']
        if 'mask_vector_where_filter' in vector_mask_options:
            mask_vector_where_filter = (
                vector_mask_options['mask_vector_where_filter'])

    base_raster = gdal.OpenEx(base_raster_path, gdal.OF_RASTER)
    gdal.Warp(
        target_raster_path, base_raster,
        outputBounds=working_bb,
        xRes=abs(target_pixel_size[0]),
        yRes=abs(target_pixel_size[1]),
        resampleAlg=resample_method,
        outputBoundsSRS=target_sr_wkt,
        srcSRS=base_sr_wkt,
        dstSRS=target_sr_wkt,
        multithread=True if warp_options else False,
        warpOptions=warp_options,
        creationOptions=gtiff_creation_options,
        callback=reproject_callback,
        callback_data=[target_raster_path],
        cutlineDSName=mask_vector_path,
        cutlineLayer=mask_layer_name,
        cutlineWhere=mask_vector_where_filter)


def rasterize(
        vector_path, target_raster_path, burn_values=None, option_list=None,
        layer_index=0):
    """Project a vector onto an existing raster.

    Burn the layer at `layer_index` in `vector_path` to an existing
    raster at `target_raster_path_band`.

    Parameters:
        vector_path (string): filepath to vector to rasterize.
        target_raster_path (string): path to an existing raster to burn vector
            into.  Can have multiple bands.
        burn_values (list/tuple): optional sequence of values to burn into
            each band of the raster.  If used, should have the same length as
            number of bands at the `target_raster_path` raster.  If `None`
            then `option_list` must have a valid value.
        option_list (list/tuple): optional a sequence of burn options, if None
            then a valid value for `burn_values` must exist. Otherwise, each
            element is a string of the form:
                "ATTRIBUTE=?": Identifies an attribute field on the features
                    to be used for a burn in value. The value will be burned
                    into all output bands. If specified, `burn_values`
                    will not be used and can be None.
                "CHUNKYSIZE=?": The height in lines of the chunk to operate
                    on. The larger the chunk size the less times we need to
                    make a pass through all the shapes. If it is not set or
                    set to zero the default chunk size will be used. Default
                    size will be estimated based on the GDAL cache buffer size
                    using formula: cache_size_bytes/scanline_size_bytes, so
                    the chunk will not exceed the cache.
                "ALL_TOUCHED=TRUE/FALSE": May be set to TRUE to set all pixels
                    touched by the line or polygons, not just those whose
                    center is within the polygon or that are selected by
                    Brezenhams line algorithm. Defaults to FALSE.
                "BURN_VALUE_FROM": May be set to "Z" to use the Z values of
                    the geometries. The value from burn_values or the
                    attribute field value is added to this before burning. In
                    default case dfBurnValue is burned as it is (richpsharp:
                    note, I'm not sure what this means, but copied from formal
                    docs). This is implemented properly only for points and
                    lines for now. Polygons will be burned using the Z value
                    from the first point.
                "MERGE_ALG=REPLACE/ADD": REPLACE results in overwriting of
                    value, while ADD adds the new value to the existing
                    raster, suitable for heatmaps for instance.
            Example: ["ATTRIBUTE=npv", "ALL_TOUCHED=TRUE"]

    Returns:
        None

    """
    gdal.PushErrorHandler('CPLQuietErrorHandler')
    raster = gdal.OpenEx(target_raster_path, gdal.GA_Update | gdal.OF_RASTER)
    gdal.PopErrorHandler()
    if raster is None:
        raise ValueError(
            "%s doesn't exist, but needed to rasterize." % target_raster_path)
    vector = gdal.OpenEx(vector_path, gdal.OF_VECTOR)
    layer = vector.GetLayer(layer_index)

    rasterize_callback = _make_logger_callback(
        "RasterizeLayer %.1f%% complete %s")

    if burn_values is None:
        burn_values = []
    if option_list is None:
        option_list = []

    if not burn_values and not option_list:
        raise ValueError(
            "Neither `burn_values` nor `option_list` is set. At least one "
            "must have a value.")

    if not isinstance(burn_values, (list, tuple)):
        raise ValueError(
            "`burn_values` is not a list/tuple, the value passed is '%s'",
            repr(burn_values))

    if not isinstance(option_list, (list, tuple)):
        raise ValueError(
            "`option_list` is not a list/tuple, the value passed is '%s'",
            repr(option_list))

    result = gdal.RasterizeLayer(
        raster, [1], layer, burn_values=burn_values, options=option_list,
        callback=rasterize_callback)
    raster.FlushCache()
    gdal.Dataset.__swig_destroy__(raster)

    if result != 0:
        raise RuntimeError('Rasterize returned a nonzero exit code.')


def calculate_disjoint_polygon_set(
        vector_path, layer_index=0, bounding_box=None):
    """Create a sequence of sets of polygons that don't overlap.

    Determining the minimal number of those sets is an np-complete problem so
    this is an approximation that builds up sets of maximal subsets.

    Parameters:
        vector_path (string): a path to an OGR vector.
        layer_index (int): index of underlying layer in `vector_path` to
            calculate disjoint set. Defaults to 0.
        bounding_box (sequence): sequence of floats representing a bounding
            box to filter any polygons by. If a feature in `vector_path`
            does not intersect this bounding box it will not be considered
            in the disjoint calculation. Coordinates are in the order
            [minx, miny, maxx, maxy].

    Returns:
        subset_list (sequence): sequence of sets of FIDs from vector_path

    """
    vector = gdal.OpenEx(vector_path, gdal.OF_VECTOR)
    vector_layer = vector.GetLayer(layer_index)
    feature_count = vector_layer.GetFeatureCount()

    last_time = time.time()
    LOGGER.info("build shapely polygon list")

    bounding_box = shapely.prepared.prep(shapely.geometry.box(*bounding_box))
    shapely_polygon_lookup = dict((
        (poly_feat.GetFID(),
         shapely.wkb.loads(poly_feat.GetGeometryRef().ExportToWkb()))
        for poly_feat in vector_layer))

    LOGGER.info("build shapely rtree index")
    # Specifying the stream kwarg addresses some low-level exceptions on
    # Windows when faulthandler is enabled.
    poly_rtree_index = rtree.index.Index(
<<<<<<< HEAD
        stream=((poly_fid, poly.bounds, None)
                for poly_fid, poly in shapely_polygon_lookup.items()))
=======
        ((poly_fid, poly.bounds, None)
         for poly_fid, poly in shapely_polygon_lookup.items()
         if bounding_box.intersects(poly)))
>>>>>>> b6a217cc

    vector_layer = None
    vector = None
    LOGGER.info(
        'poly feature lookup 100.0%% complete on %s',
        os.path.basename(vector_path))

    LOGGER.info('build poly intersection lookup')
    poly_intersect_lookup = collections.defaultdict(set)
    for poly_index, (poly_fid, poly_geom) in enumerate(
            shapely_polygon_lookup.items()):
        last_time = _invoke_timed_callback(
            last_time, lambda: LOGGER.info(
                "poly intersection lookup approximately %.1f%% complete "
                "on %s", 100.0 * float(poly_index+1) / len(
                    shapely_polygon_lookup), os.path.basename(vector_path)),
            _LOGGING_PERIOD)
        possible_intersection_set = list(poly_rtree_index.intersection(
            poly_geom.bounds))
        # no reason to prep the polygon to intersect itself
        if len(possible_intersection_set) > 1:
            polygon = shapely.prepared.prep(poly_geom)
        else:
            polygon = poly_geom
        for intersect_poly_fid in possible_intersection_set:
            if intersect_poly_fid == poly_fid or polygon.intersects(
                    shapely_polygon_lookup[intersect_poly_fid]):
                poly_intersect_lookup[poly_fid].add(intersect_poly_fid)
        polygon = None
    LOGGER.info(
        'poly intersection feature lookup 100.0%% complete on %s',
        os.path.basename(vector_path))

    # Build maximal subsets
    subset_list = []
    while len(poly_intersect_lookup) > 0:
        # sort polygons by increasing number of intersections
        intersections_list = [
            (len(poly_intersect_set), poly_fid, poly_intersect_set)
            for poly_fid, poly_intersect_set in
            poly_intersect_lookup.items()]
        intersections_list.sort()

        # build maximal subset
        maximal_set = set()
        for _, poly_fid, poly_intersect_set in intersections_list:
            last_time = _invoke_timed_callback(
                last_time, lambda: LOGGER.info(
                    "maximal subset build approximately %.1f%% complete "
                    "on %s", 100.0 * float(
                        feature_count - len(poly_intersect_lookup)) /
                    feature_count, os.path.basename(vector_path)),
                _LOGGING_PERIOD)
            if not poly_intersect_set.intersection(maximal_set):
                # no intersection, add poly_fid to the maximal set and remove
                # the polygon from the lookup
                maximal_set.add(poly_fid)
                del poly_intersect_lookup[poly_fid]
        # remove all the polygons from intersections once they're computed
        for poly_fid, poly_intersect_set in poly_intersect_lookup.items():
            poly_intersect_lookup[poly_fid] = (
                poly_intersect_set.difference(maximal_set))
        subset_list.append(maximal_set)
    LOGGER.info(
        'maximal subset build 100.0%% complete on %s',
        os.path.basename(vector_path))
    return subset_list


def distance_transform_edt(
        base_mask_raster_path_band, target_distance_raster_path,
        working_dir=None):
    """Calculate the euclidean distance transform on base raster.

    Calculates the euclidean distance transform on the base raster in units of
    pixels.

    Parameters:
        base_raster_path_band (tuple): a tuple including file path to a raster
            and the band index to operate over. eg: (path, band_index)
        target_distance_raster_path (string): will make a float raster w/ same
            dimensions and projection as base_mask_raster_path_band where all
            zero values of base_mask_raster_path_band are equal to the
            euclidean distance to the
            closest non-zero pixel.
         working_dir (string): If not None, indicates where temporary files
            should be created during this run.

    Returns:
        None

    """
    with tempfile.NamedTemporaryFile(
            prefix='dt_mask', delete=False, dir=working_dir) as dt_mask_file:
        dt_mask_path = dt_mask_file.name
    raster_info = get_raster_info(base_mask_raster_path_band[0])
    nodata = raster_info['nodata'][base_mask_raster_path_band[1]-1]
    nodata_out = 255

    def mask_op(base_array):
        """Convert base_array to 1 if >0, 0 if == 0 or nodata."""
        return numpy.where(
            base_array == nodata, nodata_out, base_array != 0)

    raster_calculator(
        [base_mask_raster_path_band], mask_op,
        dt_mask_path, gdal.GDT_Byte, nodata_out, calc_raster_stats=False)
    geoprocessing_core.distance_transform_edt(
        (dt_mask_path, 1), target_distance_raster_path)
    try:
        os.remove(dt_mask_path)
    except OSError:
        LOGGER.warning("couldn't remove file %s", dt_mask_path)


def _next_regular(base):
    """
    Find the next regular number greater than or equal to base.

    Regular numbers are composites of the prime factors 2, 3, and 5.
    Also known as 5-smooth numbers or Hamming numbers, these are the optimal
    size for inputs to FFTPACK.

    This source was taken directly from scipy.signaltools and saves us from
    having to access a protected member in a library that could change in
    future releases:

    https://github.com/scipy/scipy/blob/v0.17.1/scipy/signal/signaltools.py#L211

    Parameters:
        base (int): a positive integer to start to find the next Hamming
            number.

    Returns:
        The next regular number greater than or equal to `base`.

    """
    if base <= 6:
        return base

    # Quickly check if it's already a power of 2
    if not (base & (base-1)):
        return base

    match = float('inf')  # Anything found will be smaller
    p5 = 1
    while p5 < base:
        p35 = p5
        while p35 < base:
            # Ceiling integer division, avoiding conversion to float
            # (quotient = ceil(base / p35))
            quotient = -(-base // p35)

            # Quickly find next power of 2 >= quotient
            p2 = 2**((quotient - 1).bit_length())

            N = p2 * p35
            if N == base:
                return N
            elif N < match:
                match = N
            p35 *= 3
            if p35 == base:
                return p35
        if p35 < match:
            match = p35
        p5 *= 5
        if p5 == base:
            return p5
    if p5 < match:
        match = p5
    return match


def convolve_2d(
        signal_path_band, kernel_path_band, target_path,
        ignore_nodata=False, mask_nodata=True, normalize_kernel=False,
        target_datatype=gdal.GDT_Float64,
        target_nodata=None,
        gtiff_creation_options=DEFAULT_GTIFF_CREATION_OPTIONS,
        n_threads=1, working_dir=None):
    """Convolve 2D kernel over 2D signal.

    Convolves the raster in `kernel_path_band` over `signal_path_band`.
    Nodata values are treated as 0.0 during the convolution and masked to
    nodata for the output result where `signal_path` has nodata.

    Parameters:
        signal_path_band (tuple): a 2 tuple of the form
            (filepath to signal raster, band index).
        kernel_path_band (tuple): a 2 tuple of the form
            (filepath to kernel raster, band index).
        target_path (string): filepath to target raster that's the convolution
            of signal with kernel.  Output will be a single band raster of
            same size and projection as `signal_path_band`. Any nodata pixels
            that align with `signal_path_band` will be set to nodata.
        ignore_nodata (boolean): If true, any pixels that are equal to
            `signal_path_band`'s nodata value are not included when averaging
            the convolution filter.
        normalize_kernel (boolean): If true, the result is divided by the
            sum of the kernel.
        mask_nodata (boolean): If true, `target_path` raster's output is
            nodata where `signal_path_band`'s pixels were nodata.
        target_datatype (GDAL type): a GDAL raster type to set the output
            raster type to, as well as the type to calculate the convolution
            in.  Defaults to GDT_Float64.  Note unsigned byte is not
            supported.
        target_nodata (int/float): nodata value to set on output raster.
            If `target_datatype` is not gdal.GDT_Float64, this value must
            be set.  Otherwise defaults to the minimum value of a float32.
        gtiff_creation_options (sequence): an argument list that will be
            passed to the GTiff driver for creating `target_path`.  Useful for
            blocksizes, compression, and more.
        n_threads (int): number of computational threads to devote to
            convolution. A value of 1 will have a single thread calculate the
            FFTs and read from/write to disk. Any value > 1 will spawn
            processes to calculate separable FFTs in parallel while one thread
            manages the reads and writes.
         working_dir (string): If not None, indicates where temporary files
            should be created during this run.

    Returns:
        None

    """
    _gdal_type_to_numpy_lookup = {
        gdal.GDT_Byte: numpy.int8,
        gdal.GDT_Int16: numpy.int16,
        gdal.GDT_Int32: numpy.int32,
        gdal.GDT_UInt16: numpy.uint16,
        gdal.GDT_UInt32: numpy.uint32,
        gdal.GDT_Float32: numpy.float32,
        gdal.GDT_Float64: numpy.float64,
    }
    if target_datatype is not gdal.GDT_Float64 and target_nodata is None:
        raise ValueError(
            "`target_datatype` is set, but `target_nodata` is None. "
            "`target_nodata` must be set if `target_datatype` is not "
            "`gdal.GDT_Float64`.  `target_nodata` is set to None.")
    if target_nodata is None:
        target_nodata = numpy.finfo(numpy.float32).min
    new_raster_from_base(
        signal_path_band[0], target_path, target_datatype, [target_nodata],
        fill_value_list=[0],
        gtiff_creation_options=gtiff_creation_options)

    signal_raster_info = get_raster_info(signal_path_band[0])
    kernel_raster_info = get_raster_info(kernel_path_band[0])

    n_cols_signal, n_rows_signal = signal_raster_info['raster_size']
    n_cols_kernel, n_rows_kernel = kernel_raster_info['raster_size']
    s_path_band = signal_path_band
    k_path_band = kernel_path_band
    s_nodata = signal_raster_info['nodata'][0]

    # we need the original signal raster info because we want the output to
    # be clipped and NODATA masked to it
    base_signal_nodata = signal_raster_info['nodata']
    signal_raster = gdal.OpenEx(signal_path_band[0], gdal.OF_RASTER)
    signal_band = signal_raster.GetRasterBand(signal_path_band[1])
    target_raster = gdal.OpenEx(target_path, gdal.OF_RASTER | gdal.GA_Update)
    target_band = target_raster.GetRasterBand(1)

    # if we're ignoring nodata, we need to make a parallel convolved signal
    # of the nodata mask
    if s_nodata is not None and ignore_nodata:
        mask_dir = tempfile.mkdtemp(dir=working_dir)
        mask_raster_path = os.path.join(mask_dir, 'convolved_mask.tif')
        mask_nodata = -1.0
        new_raster_from_base(
            signal_path_band[0], mask_raster_path, gdal.GDT_Float32,
            [mask_nodata], fill_value_list=[0],
            gtiff_creation_options=gtiff_creation_options)
        mask_raster = gdal.OpenEx(
            mask_raster_path, gdal.GA_Update | gdal.OF_RASTER)
        mask_band = mask_raster.GetRasterBand(1)

    LOGGER.info('starting convolve')
    last_time = time.time()

    # calculate the kernel sum for normalization
    kernel_nodata = kernel_raster_info['nodata'][0]
    kernel_sum = 0.0
    for _, kernel_block in iterblocks(kernel_path_band[0]):
        if kernel_nodata is not None and ignore_nodata:
            kernel_block[numpy.isclose(kernel_block, kernel_nodata)] = 0.0
        kernel_sum += numpy.sum(kernel_block)

    # process workers is 1 - number of threads because we count the current
    # thread
    if n_threads > 1:
        WorkerConstructor = multiprocessing.Process
    else:
        WorkerConstructor = threading.Thread

    # limit the size of the write queue so we don't accidentally load a whole
    # array into memory, work queue is okay because it's only passing block
    # indexes
    work_queue = multiprocessing.Queue()
    write_queue = multiprocessing.Queue(n_threads * 2)

    worker_list = []
    for worker_id in range(max(1, n_threads-1)):
        worker = WorkerConstructor(
            target=_convolve_2d_worker,
            args=(
                signal_path_band, kernel_path_band,
                ignore_nodata, normalize_kernel,
                work_queue, write_queue))
        worker.daemon = True
        worker.start()
        worker_list.append(worker)

    n_blocks = 0
    for signal_offset in iterblocks(s_path_band[0], offset_only=True):
        for kernel_offset in iterblocks(k_path_band[0], offset_only=True):
            work_queue.put((signal_offset, kernel_offset))
            n_blocks += 1
    for _ in range(max(1, n_threads-1)):
        # signal end to worker
        work_queue.put(None)

    # used to count how many workers are still running
    n_active_workers = max(1, n_threads-1)
    n_blocks_processed = 0
    while True:
        write_payload = write_queue.get()
        if write_payload:
            (index_dict, result, mask_result,
             left_index_raster, right_index_raster,
             top_index_raster, bottom_index_raster,
             left_index_result, right_index_result,
             top_index_result, bottom_index_result) = write_payload
        else:
            n_active_workers -= 1
            if n_active_workers == 0:
                break
            continue

        # read the current so we can add to it
        current_output = target_band.ReadAsArray(**index_dict)
        # read the signal block so we know where the nodata are
        potential_nodata_signal_array = signal_band.ReadAsArray(
            **index_dict)
        output_array = numpy.empty(
            current_output.shape, dtype=numpy.float32)

        valid_mask = numpy.ones(
            potential_nodata_signal_array.shape, dtype=bool)
        # guard against a None nodata value
        if base_signal_nodata is not None and mask_nodata:
            valid_mask[:] = (
                potential_nodata_signal_array != base_signal_nodata)
        output_array[:] = target_nodata
        output_array[valid_mask] = (
            (result[top_index_result:bottom_index_result,
                    left_index_result:right_index_result])[valid_mask] +
            current_output[valid_mask])

        target_band.WriteArray(
            output_array, xoff=index_dict['xoff'],
            yoff=index_dict['yoff'])

        if s_nodata is not None and ignore_nodata:
            # we'll need to save off the mask convolution so we can divide
            # it in total later
            current_mask = mask_band.ReadAsArray(**index_dict)
            output_array[valid_mask] = (
                (mask_result[
                    top_index_result:bottom_index_result,
                    left_index_result:right_index_result])[valid_mask] +
                current_mask[valid_mask])
            mask_band.WriteArray(
                output_array, xoff=index_dict['xoff'],
                yoff=index_dict['yoff'])

        n_blocks_processed += 1
        last_time = _invoke_timed_callback(
            last_time, lambda: LOGGER.info(
                "convolution worker approximately %.1f%% complete on %s",
                100.0 * float(n_blocks_processed) / (n_blocks),
                os.path.basename(target_path)),
            _LOGGING_PERIOD)

    LOGGER.info(
        "convolution worker 100.0%% complete on %s",
        os.path.basename(target_path))
    target_band.FlushCache()
    target_raster.FlushCache()
    if s_nodata is not None and ignore_nodata:
        LOGGER.info(
            "need to normalize result so nodata values are not included")
        mask_pixels_processed = 0
        mask_band.FlushCache()
        mask_raster.FlushCache()
        for target_offset_data in iterblocks(target_path, offset_only=True):
            target_block = target_band.ReadAsArray(
                **target_offset_data).astype(
                    _gdal_type_to_numpy_lookup[target_datatype])
            mask_block = mask_band.ReadAsArray(**target_offset_data)
            if base_signal_nodata is not None and mask_nodata:
                valid_mask = ~numpy.isclose(target_block, target_nodata)
            else:
                valid_mask = numpy.ones(target_block.shape, dtype=numpy.bool)
            # divide the target_band by the mask_band
            target_block[valid_mask] /= mask_block[valid_mask]

            # scale by kernel sum if necessary since mask division will
            # automatically normalize kernel
            if not normalize_kernel:
                target_block[valid_mask] *= kernel_sum

            target_band.WriteArray(
                target_block, xoff=target_offset_data['xoff'],
                yoff=target_offset_data['yoff'])

            mask_pixels_processed += target_block.size
            last_time = _invoke_timed_callback(
                last_time, lambda: LOGGER.info(
                    "convolution nodata normalizer approximately %.1f%% "
                    "complete on %s", 100.0 * float(mask_pixels_processed) / (
                        n_cols_signal * n_rows_signal),
                    os.path.basename(target_path)),
                _LOGGING_PERIOD)
        # delete the mask raster
        gdal.Dataset.__swig_destroy__(mask_raster)
        os.remove(mask_raster_path)
        LOGGER.info(
            "convolution nodata normalize 100.0%% complete on %s",
            os.path.basename(target_path))

    for worker in worker_list:
        worker.join(_MAX_TIMEOUT)
        if n_threads > 1:
            worker.terminate()
    target_band.FlushCache()
    target_raster.FlushCache()
    gdal.Dataset.__swig_destroy__(target_raster)
    target_band = None
    target_raster = None


def iterblocks(
        raster_path, band_index_list=None, largest_block=_LARGEST_ITERBLOCK,
        astype_list=None, offset_only=False):
    """Iterate across all the memory blocks in the input raster.

    Result is a generator of block location information and numpy arrays.

    This is especially useful when a single value needs to be derived from the
    pixel values in a raster, such as the sum total of all pixel values, or
    a sequence of unique raster values.  In such cases, `raster_local_op`
    is overkill, since it writes out a raster.

    As a generator, this can be combined multiple times with itertools.izip()
    to iterate 'simultaneously' over multiple rasters, though the user should
    be careful to do so only with prealigned rasters.

    Parameters:
        raster_path (string): Path to raster file to iterate over.
        band_index_list (list of ints or None): A sequence of band indexes for
            which the data blocks should be returned; band indexes start at 1.
            Defaults to None, which will return all bands.  Band indexes may
            be specified in any order, and band indexes may be specified
            multiple times.  The blocks returned on each iteration will be in
            the order specified in this list.
        largest_block (int): Attempts to iterate over raster blocks with
            this many elements.  Useful in cases where the blocksize is
            relatively small, memory is available, and the function call
            overhead dominates the iteration.  Defaults to 2**20.  A value of
            anything less than the original blocksize of the raster will
            result in blocksizes equal to the original size.
        astype_list (list/tuple of numpy types): If none, output blocks are in
            the native type of the raster bands.  Otherwise this parameter is
            a list/tuple of len(band_index_list) length that contains the
            desired output types that iterblock generates for each band.
        offset_only (boolean): defaults to False, if True `iterblocks` only
            returns offset dictionary and doesn't read any binary data from
            the raster.  This can be useful when iterating over writing to
            an output.

    Returns:
        If `offset_only` is false, on each iteration, a tuple containing a dict
        of block data and `n` 2-dimensional numpy arrays are returned, where
        `n` is the number of bands requested via `band_list`. The dict of
        block data has these attributes:

            data['xoff'] - The X offset of the upper-left-hand corner of the
                block.
            data['yoff'] - The Y offset of the upper-left-hand corner of the
                block.
            data['win_xsize'] - The width of the block.
            data['win_ysize'] - The height of the block.

        If `offset_only` is True, the function returns only the block offset
            data and does not attempt to read binary data from the raster.

    """
    raster = gdal.OpenEx(raster_path, gdal.OF_RASTER)

    if band_index_list is None:
        band_index_list = range(1, raster.RasterCount + 1)

    band_index_list = [
        raster.GetRasterBand(index) for index in band_index_list]

    block = band_index_list[0].GetBlockSize()
    cols_per_block = block[0]
    rows_per_block = block[1]

    n_cols = raster.RasterXSize
    n_rows = raster.RasterYSize

    block_area = cols_per_block * rows_per_block
    # try to make block wider
    if int(largest_block / block_area) > 0:
        width_factor = int(largest_block / block_area)
        cols_per_block *= width_factor
        if cols_per_block > n_cols:
            cols_per_block = n_cols
        block_area = cols_per_block * rows_per_block
    # try to make block taller
    if int(largest_block / block_area) > 0:
        height_factor = int(largest_block / block_area)
        rows_per_block *= height_factor
        if rows_per_block > n_rows:
            rows_per_block = n_rows

    n_col_blocks = int(math.ceil(n_cols / float(cols_per_block)))
    n_row_blocks = int(math.ceil(n_rows / float(rows_per_block)))

    # Initialize to None so a block array is created on the first iteration
    last_row_block_width = None
    last_col_block_width = None

    if astype_list is not None:
        if not isinstance(astype_list, (list, tuple)):
            raise ValueError(
                "`astype_list` should be a list or tuple instead it is %s" % (
                    repr(astype_list)))
        if len(band_index_list) != len(astype_list):
            raise ValueError(
                "`band_index_list` and `astype_list` should be the same "
                "length, instead they are sizes %d and %d" % (
                    len(band_index_list), len(astype_list)))
        block_type_list = astype_list
    else:
        block_type_list = [
            _gdal_to_numpy_type(ds_band) for ds_band in band_index_list]

    for row_block_index in range(n_row_blocks):
        row_offset = row_block_index * rows_per_block
        row_block_width = n_rows - row_offset
        if row_block_width > rows_per_block:
            row_block_width = rows_per_block
        for col_block_index in range(n_col_blocks):
            col_offset = col_block_index * cols_per_block
            col_block_width = n_cols - col_offset
            if col_block_width > cols_per_block:
                col_block_width = cols_per_block

            # resize the raster block cache if necessary
            if (last_row_block_width != row_block_width or
                    last_col_block_width != col_block_width):
                raster_blocks = [
                    numpy.zeros(
                        (row_block_width, col_block_width),
                        dtype=block_type) for block_type in
                    block_type_list]

            offset_dict = {
                'xoff': col_offset,
                'yoff': row_offset,
                'win_xsize': col_block_width,
                'win_ysize': row_block_width,
            }
            result = offset_dict
            if not offset_only:
                for ds_band, block in zip(band_index_list, raster_blocks):
                    ds_band.ReadAsArray(buf_obj=block, **offset_dict)
                result = (result,) + tuple(raster_blocks)
            yield result

    band_index_list = None
    gdal.Dataset.__swig_destroy__(raster)
    raster = None


def transform_bounding_box(
        bounding_box, base_ref_wkt, target_ref_wkt, edge_samples=11):
    """Transform input bounding box to output projection.

    This transform accounts for the fact that the reprojected square bounding
    box might be warped in the new coordinate system.  To account for this,
    the function samples points along the original bounding box edges and
    attempts to make the largest bounding box around any transformed point
    on the edge whether corners or warped edges.

    Parameters:
        bounding_box (sequence): a sequence of 4 coordinates in `base_epsg`
            coordinate system describing the bound in the order
            [xmin, ymin, xmax, ymax].
        base_ref_wkt (string): the spatial reference of the input coordinate
            system in Well Known Text.
        target_ref_wkt (string): the spatial reference of the desired output
            coordinate system in Well Known Text.
        edge_samples (int): the number of interpolated points along each
            bounding box edge to sample along. A value of 2 will sample just
            the corners while a value of 3 will also sample the corners and
            the midpoint.

    Returns:
        A list of the form [xmin, ymin, xmax, ymax] that describes the largest
        fitting bounding box around the original warped bounding box in
        `new_epsg` coordinate system.

    """
    base_ref = osr.SpatialReference()
    base_ref.ImportFromWkt(base_ref_wkt)

    target_ref = osr.SpatialReference()
    target_ref.ImportFromWkt(target_ref_wkt)

    transformer = osr.CoordinateTransformation(base_ref, target_ref)

    def _transform_point(point):
        """Transform an (x,y) point tuple from base_ref to target_ref."""
        trans_x, trans_y, _ = (transformer.TransformPoint(*point))
        return (trans_x, trans_y)

    # The following list comprehension iterates over each edge of the bounding
    # box, divides each edge into `edge_samples` number of points, then
    # reduces that list to an appropriate `bounding_fn` given the edge.
    # For example the left edge needs to be the minimum x coordinate so
    # we generate `edge_samples` number of points between the upper left and
    # lower left point, transform them all to the new coordinate system
    # then get the minimum x coordinate "min(p[0] ...)" of the batch.
    # points are numbered from 0 starting upper right as follows:
    # 0--3
    # |  |
    # 1--2
    p_0 = numpy.array((bounding_box[0], bounding_box[3]))
    p_1 = numpy.array((bounding_box[0], bounding_box[1]))
    p_2 = numpy.array((bounding_box[2], bounding_box[1]))
    p_3 = numpy.array((bounding_box[2], bounding_box[3]))
    transformed_bounding_box = [
        bounding_fn(
            [_transform_point(
                p_a * v + p_b * (1 - v)) for v in numpy.linspace(
                    0, 1, edge_samples)])
        for p_a, p_b, bounding_fn in [
            (p_0, p_1, lambda p_list: min([p[0] for p in p_list])),
            (p_1, p_2, lambda p_list: min([p[1] for p in p_list])),
            (p_2, p_3, lambda p_list: max([p[0] for p in p_list])),
            (p_3, p_0, lambda p_list: max([p[1] for p in p_list]))]]
    return transformed_bounding_box


def merge_rasters(
        raster_path_list, target_path, bounding_box=None,
        expected_nodata=None,
        gtiff_creation_options=DEFAULT_GTIFF_CREATION_OPTIONS):
    """Merge the given rasters into a single raster.

    This operation creates a mosaic of the rasters in `raster_path_list`.
    The result is a raster of the size of the union of the bounding box of
    the inputs where the contents of each raster's bands are copied into the
    correct georeferenced target's bands.

    Note the input rasters must be in the same projection, same pixel size,
    same number of bands, and same datatype. If any of these are not true,
    the operation raises a ValueError with an appropriate error message.

    Parameters:
        raster_path_list (sequence): list of file paths to rasters
        target_path (string): path to the geotiff file that will be created
            by this operation.
        bounding_box (sequence): if not None, clip target path to be within
            these bounds.
        expected_nodata (float): if not None, use this as the nodata value
            in case multiple rasters have different nodata values.
        gtiff_creation_options (sequence): this is an argument list that will
            be passed to the GTiff driver.  Useful for blocksizes,
            compression, and more.

    Returns:
        None.

    """
    raster_info_list = [
        get_raster_info(path) for path in raster_path_list]
    pixel_size_set = set([
        x['pixel_size'] for x in raster_info_list])
    if len(pixel_size_set) != 1:
        raise ValueError(
            "Pixel sizes of all rasters are not the same. "
            "Here's the sizes: %s" % str([
                (path, x['pixel_size']) for path, x in zip(
                    raster_path_list, raster_info_list)]))
    n_bands_set = set([x['n_bands'] for x in raster_info_list])
    if len(n_bands_set) != 1:
        raise ValueError(
            "Number of bands per raster are not the same. "
            "Here's the band counts: %s" % str([
                (path, x['n_bands']) for path, x in zip(
                    raster_path_list, raster_info_list)]))

    datatype_set = set([x['datatype'] for x in raster_info_list])
    if len(datatype_set) != 1:
        raise ValueError(
            "Datatype per raster are not the same. "
            "Here's the datatypes: %s" % str([
                (path, x['datatype']) for path, x in zip(
                    raster_path_list, raster_info_list)]))

    if expected_nodata is None:
        nodata_set = set([x['nodata'][0] for x in raster_info_list])
        if len(nodata_set) != 1:
            raise ValueError(
                "Nodata per raster are not the same. "
                "Path and nodata values: %s" % str([
                    (path, x['nodata']) for path, x in zip(
                        raster_path_list, raster_info_list)]))

    projection_set = set([x['projection'] for x in raster_info_list])
    if len(projection_set) != 1:
        raise ValueError(
            "Projections are not identical. Here's the projections: %s" % str(
                [(path, x['projection']) for path, x in zip(
                    raster_path_list, raster_info_list)]))

    pixeltype_set = set()
    for path in raster_path_list:
        raster = gdal.OpenEx(path, gdal.OF_RASTER)
        band = raster.GetRasterBand(1)
        metadata = band.GetMetadata('IMAGE_STRUCTURE')
        band = None
        if 'PIXELTYPE' in metadata:
            pixeltype_set.add('PIXELTYPE=' + metadata['PIXELTYPE'])
        else:
            pixeltype_set.add(None)
    if len(pixeltype_set) != 1:
        raise ValueError(
            "PIXELTYPE different between rasters."
            "Here is the set of types (should only have 1): %s" % str(
                pixeltype_set))

    bounding_box_list = [x['bounding_box'] for x in raster_info_list]
    target_bounding_box = merge_bounding_box_list(bounding_box_list, 'union')
    if bounding_box is not None:
        target_bounding_box = merge_bounding_box_list(
            [target_bounding_box, bounding_box], 'intersection')

    driver = gdal.GetDriverByName('GTiff')
    target_pixel_size = pixel_size_set.pop()
    n_cols = int(math.ceil(abs(
        (target_bounding_box[2]-target_bounding_box[0]) /
        target_pixel_size[0])))
    n_rows = int(math.ceil(abs(
        (target_bounding_box[3]-target_bounding_box[1]) /
        target_pixel_size[1])))

    target_geotransform = [
        target_bounding_box[0],
        target_pixel_size[0],
        0,
        target_bounding_box[1],
        0,
        target_pixel_size[1]]

    # sometimes we have negative pixel sizes so geotransform starts from the
    # other side
    if target_pixel_size[0] < 0:
        target_geotransform[0] = target_bounding_box[2]
    if target_pixel_size[1] < 0:
        target_geotransform[3] = target_bounding_box[3]

    # there's only one element in the sets so okay to pop right in the call,
    # we won't need it after anyway
    n_bands = n_bands_set.pop()
    target_raster = driver.Create(
        target_path, n_cols, n_rows, n_bands,
        datatype_set.pop(), options=gtiff_creation_options)
    target_raster.SetProjection(raster.GetProjection())
    target_raster.SetGeoTransform(target_geotransform)
    if expected_nodata is None:
        nodata = nodata_set.pop()
    else:
        nodata = expected_nodata
    # consider what to do if rasters have nodata defined, but do not fill
    # up the mosaic.
    if nodata is not None:
        # geotiffs only have 1 nodata value set through the band
        target_raster.GetRasterBand(1).SetNoDataValue(nodata)
        for band_index in range(n_bands):
            target_raster.GetRasterBand(band_index+1).Fill(nodata)
    target_band_list = [
        target_raster.GetRasterBand(band_index) for band_index in range(
            1, n_bands+1)]

    # the raster was left over from checking pixel types, remove it after
    raster = None

    for raster_info, raster_path in zip(raster_info_list, raster_path_list):
        # figure out where raster_path starts w/r/t target_raster
        raster_start_x = int((
            raster_info['geotransform'][0] -
            target_geotransform[0]) / target_pixel_size[0])
        raster_start_y = int((
            raster_info['geotransform'][3] -
            target_geotransform[3]) / target_pixel_size[1])
        for iter_result in iterblocks(raster_path):
            offset_info = iter_result[0]
            # its possible the block reads in coverage that is outside the
            # target bounds entirely. nothing to do but skip
            if offset_info['yoff'] + raster_start_y > n_rows:
                continue
            if offset_info['xoff'] + raster_start_x > n_cols:
                continue
            if (offset_info['xoff'] + raster_start_x +
                    offset_info['win_xsize'] < 0):
                continue
            if (offset_info['yoff'] + raster_start_y +
                    offset_info['win_ysize'] < 0):
                continue

            # invariant: the window described in `offset_info` intersects
            # with the target raster.

            # check to see if window hangs off the left/top part of raster
            # and determine how far to adjust down
            x_clip_min = 0
            if raster_start_x + offset_info['xoff'] < 0:
                x_clip_min = abs(raster_start_x + offset_info['xoff'])
            y_clip_min = 0
            if raster_start_y + offset_info['yoff'] < 0:
                y_clip_min = abs(raster_start_y + offset_info['yoff'])
            x_clip_max = 0

            # check if window hangs off right/bottom part of target raster
            if (offset_info['xoff'] + raster_start_x +
                    offset_info['win_xsize'] >= n_cols):
                x_clip_max = (
                    offset_info['xoff'] + raster_start_x +
                    offset_info['win_xsize'] - n_cols)
            y_clip_max = 0

            if (offset_info['yoff'] + raster_start_y +
                    offset_info['win_ysize'] >= n_rows):
                y_clip_max = (
                    offset_info['yoff'] + raster_start_y +
                    offset_info['win_ysize'] - n_rows)

            data_block_list = iter_result[1:]
            for target_band, data_block in zip(
                    target_band_list, data_block_list):
                target_band.WriteArray(
                    data_block[
                        y_clip_min:offset_info['win_ysize']-y_clip_max,
                        x_clip_min:offset_info['win_xsize']-x_clip_max],
                    xoff=offset_info['xoff']+raster_start_x+x_clip_min,
                    yoff=offset_info['yoff']+raster_start_y+y_clip_min)

    del target_band_list[:]
    target_raster = None


def _invoke_timed_callback(
        reference_time, callback_lambda, callback_period):
    """Invoke callback if a certain amount of time has passed.

    This is a convenience function to standardize update callbacks from the
    module.

    Parameters:
        reference_time (float): time to base `callback_period` length from.
        callback_lambda (lambda): function to invoke if difference between
            current time and `reference_time` has exceeded `callback_period`.
        callback_period (float): time in seconds to pass until
            `callback_lambda` is invoked.

    Returns:
        `reference_time` if `callback_lambda` not invoked, otherwise the time
        when `callback_lambda` was invoked.

    """
    current_time = time.time()
    if current_time - reference_time > callback_period:
        callback_lambda()
        return current_time
    return reference_time


def _gdal_to_numpy_type(band):
    """Calculate the equivalent numpy datatype from a GDAL raster band type.

    This function doesn't handle complex or unknown types.  If they are
    passed in, this function will raise a ValueError.

    Parameters:
        band (gdal.Band): GDAL Band

    Returns:
        numpy_datatype (numpy.dtype): equivalent of band.DataType

    """
    # doesn't include GDT_Byte because that's a special case
    base_gdal_type_to_numpy = {
        gdal.GDT_Int16: numpy.int16,
        gdal.GDT_Int32: numpy.int32,
        gdal.GDT_UInt16: numpy.uint16,
        gdal.GDT_UInt32: numpy.uint32,
        gdal.GDT_Float32: numpy.float32,
        gdal.GDT_Float64: numpy.float64,
    }

    if band.DataType in base_gdal_type_to_numpy:
        return base_gdal_type_to_numpy[band.DataType]

    if band.DataType != gdal.GDT_Byte:
        raise ValueError("Unsupported DataType: %s" % str(band.DataType))

    # band must be GDT_Byte type, check if it is signed/unsigned
    metadata = band.GetMetadata('IMAGE_STRUCTURE')
    if 'PIXELTYPE' in metadata and metadata['PIXELTYPE'] == 'SIGNEDBYTE':
        return numpy.int8
    return numpy.uint8


def merge_bounding_box_list(bounding_box_list, bounding_box_mode):
    """Creates a single bounding box by union or intersection of the list.

    Parameters:
        bounding_box_list (sequence): a sequence of bounding box coordinates
            in the order [minx,miny,maxx,maxy]..
        mode (string): either 'union' or 'intersection' for the corresponding
            reduction mode.

    Returns:
        A four tuple bounding box that is the union or intersection of the
            input bounding boxes.

    """
    def _merge_bounding_boxes(bb1, bb2, mode):
        """Merge two bounding boxes through union or intersection.

        Parameters:
            bb1, bb2 (sequence): sequence of float representing bounding box
                in the form bb=[minx,miny,maxx,maxy]
            mode (string); one of 'union' or 'intersection'

        Returns:
            Reduced bounding box of bb1/bb2 depending on mode.

        """
        def _less_than_or_equal(x_val, y_val):
            return x_val if x_val <= y_val else y_val

        def _greater_than(x_val, y_val):
            return x_val if x_val > y_val else y_val

        if mode == "union":
            comparison_ops = [
                _less_than_or_equal, _less_than_or_equal,
                _greater_than, _greater_than]
        if mode == "intersection":
            comparison_ops = [
                _greater_than, _greater_than,
                _less_than_or_equal, _less_than_or_equal]

        bb_out = [op(x, y) for op, x, y in zip(comparison_ops, bb1, bb2)]
        return bb_out

    return reduce(
        functools.partial(_merge_bounding_boxes, mode=bounding_box_mode),
        bounding_box_list)


def _make_logger_callback(message):
    """Build a timed logger callback that prints `message` replaced.

    Parameters:
        message (string): a string that expects 2 placement %% variables,
            first for % complete from `df_complete`, second from
            `p_progress_arg[0]`.

    Returns:
        Function with signature:
            logger_callback(df_complete, psz_message, p_progress_arg)

    """
    def logger_callback(df_complete, _, p_progress_arg):
        """Argument names come from the GDAL API for callbacks."""
        try:
            current_time = time.time()
            if ((current_time - logger_callback.last_time) > 5.0 or
                    (df_complete == 1.0 and
                     logger_callback.total_time >= 5.0)):
                # In some multiprocess applications I was encountering a
                # `p_progress_arg` of None. This is unexpected and I suspect
                # was an issue for some kind of GDAL race condition. So I'm
                # guarding against it here and reporting an appropriate log
                # if it occurs.
                if p_progress_arg:
                    LOGGER.info(message, df_complete * 100, p_progress_arg[0])
                else:
                    LOGGER.info(
                        'p_progress_arg is None df_complete: %s, message: %s',
                        df_complete, message)
                logger_callback.last_time = current_time
                logger_callback.total_time += current_time
        except AttributeError:
            logger_callback.last_time = time.time()
            logger_callback.total_time = 0.0
        except:
            LOGGER.exception("Unhandled error occurred while logging "
                             "progress.  df_complete: %s, p_progress_arg: %s",
                             df_complete, p_progress_arg)

    return logger_callback


def _is_raster_path_band_formatted(raster_path_band):
    """Return true if raster path band is a (str, int) tuple/list."""
    if not isinstance(raster_path_band, (list, tuple)):
        return False
    elif len(raster_path_band) != 2:
        return False
    elif not isinstance(raster_path_band[0], basestring):
        return False
    elif not isinstance(raster_path_band[1], int):
        return False
    else:
        return True


def _make_fft_cache():
    """Create a helper function to remember the last computed fft."""
    def _fft_cache(fshape, xoff, yoff, data_block):
        """Remember the last computed fft.

        Parameters:
            fshape (numpy.ndarray): shape of fft
            xoff,yoff (int): offsets of the data block
            data_block (numpy.ndarray): the 2D array to calculate the FFT
                on if not already calculated.

        Returns:
            fft transformed data_block of fshape size.

        """
        cache_key = (fshape[0], fshape[1], xoff, yoff)
        if cache_key != _fft_cache.key:
            _fft_cache.cache = numpy.fft.rfftn(data_block, fshape)
            _fft_cache.key = cache_key
        return _fft_cache.cache

    _fft_cache.cache = None
    _fft_cache.key = None
    return _fft_cache


def _convolve_2d_worker(
        signal_path_band, kernel_path_band,
        ignore_nodata, normalize_kernel,
        work_queue, write_queue):
    """Worker function to be used by `convolve_2d`.

    Parameters:
        Parameters:
        signal_path_band (tuple): a 2 tuple of the form
            (filepath to signal raster, band index).
        kernel_path_band (tuple): a 2 tuple of the form
            (filepath to kernel raster, band index).
        ignore_nodata (boolean): If true, any pixels that are equal to
            `signal_path_band`'s nodata value are not included when averaging
            the convolution filter.
        normalize_kernel (boolean): If true, the result is divided by the
            sum of the kernel.
        work_queue (Queue): will contain (signal_offset, kernel_offset)
            tuples that can be used to read raster blocks directly using
            GDAL ReadAsArray(**offset). Indicates the block to operate on.
        write_queue (Queue): mechanism to pass result back to the writer
            contains a (index_dict, result, mask_result,
                 left_index_raster, right_index_raster,
                 top_index_raster, bottom_index_raster,
                 left_index_result, right_index_result,
                 top_index_result, bottom_index_result) tuple that's used
            for writing and masking.

    Returns:
        None

    """
    signal_raster = gdal.OpenEx(signal_path_band[0], gdal.OF_RASTER)
    kernel_raster = gdal.OpenEx(kernel_path_band[0], gdal.OF_RASTER)
    signal_band = signal_raster.GetRasterBand(signal_path_band[1])
    kernel_band = kernel_raster.GetRasterBand(kernel_path_band[1])

    signal_raster_info = get_raster_info(signal_path_band[0])
    kernel_raster_info = get_raster_info(kernel_path_band[0])

    n_cols_signal, n_rows_signal = signal_raster_info['raster_size']
    n_cols_kernel, n_rows_kernel = kernel_raster_info['raster_size']
    signal_nodata = signal_raster_info['nodata'][0]
    kernel_nodata = kernel_raster_info['nodata'][0]

    mask_result = None  # in case no mask is needed, variable is still defined

    _signal_fft_cache = _make_fft_cache()
    _kernel_fft_cache = _make_fft_cache()
    _mask_fft_cache = _make_fft_cache()

    # calculate the kernel sum for normalization
    kernel_sum = 0.0
    for _, kernel_block in iterblocks(kernel_path_band[0]):
        if kernel_nodata is not None and ignore_nodata:
            kernel_block[numpy.isclose(kernel_block, kernel_nodata)] = 0.0
        kernel_sum += numpy.sum(kernel_block)

    while True:
        payload = work_queue.get()
        if payload is None:
            break

        signal_offset, kernel_offset = payload

        signal_block = signal_band.ReadAsArray(**signal_offset)
        kernel_block = kernel_band.ReadAsArray(**kernel_offset)

        if signal_nodata is not None and ignore_nodata:
            # if we're ignoring nodata, we don't want to add it up in the
            # convolution, so we zero those values out
            signal_nodata_mask = numpy.isclose(signal_block, signal_nodata)
            signal_block[signal_nodata_mask] = 0.0

        left_index_raster = (
            signal_offset['xoff'] - n_cols_kernel // 2 +
            kernel_offset['xoff'])
        right_index_raster = (
            signal_offset['xoff'] - n_cols_kernel // 2 +
            kernel_offset['xoff'] + signal_offset['win_xsize'] +
            kernel_offset['win_xsize'] - 1)
        top_index_raster = (
            signal_offset['yoff'] - n_rows_kernel // 2 +
            kernel_offset['yoff'])
        bottom_index_raster = (
            signal_offset['yoff'] - n_rows_kernel // 2 +
            kernel_offset['yoff'] + signal_offset['win_ysize'] +
            kernel_offset['win_ysize'] - 1)

        # it's possible that the piece of the integrating kernel
        # doesn't affect the final result, if so we should skip
        if (right_index_raster < 0 or
                bottom_index_raster < 0 or
                left_index_raster > n_cols_signal or
                top_index_raster > n_rows_signal):
            continue

        if kernel_nodata is not None and ignore_nodata:
            kernel_block[numpy.isclose(kernel_block, kernel_nodata)] = 0.0

        if normalize_kernel:
            kernel_block /= kernel_sum

        # determine the output convolve shape
        shape = (
            numpy.array(signal_block.shape) +
            numpy.array(kernel_block.shape) - 1)

        # add zero padding so FFT is fast
        fshape = [_next_regular(int(d)) for d in shape]

        signal_fft = _signal_fft_cache(
            fshape, signal_offset['xoff'], signal_offset['yoff'],
            signal_block)
        kernel_fft = _kernel_fft_cache(
            fshape, kernel_offset['xoff'], kernel_offset['yoff'],
            kernel_block)

        # this variable determines the output slice that doesn't include
        # the padded array region made for fast FFTs.
        fslice = tuple([slice(0, int(sz)) for sz in shape])
        # classic FFT convolution
        result = numpy.fft.irfftn(signal_fft * kernel_fft, fshape)[fslice]

        # if we're ignoring nodata, we need to make a convolution of the
        # nodata mask too
        if signal_nodata is not None and ignore_nodata:
            mask_fft = _mask_fft_cache(
                fshape, signal_offset['xoff'], signal_offset['yoff'],
                numpy.where(signal_nodata_mask, 0.0, 1.0))
            mask_result = numpy.fft.irfftn(
                mask_fft * kernel_fft, fshape)[fslice]

        left_index_result = 0
        right_index_result = result.shape[1]
        top_index_result = 0
        bottom_index_result = result.shape[0]

        # we might abut the edge of the raster, clip if so
        if left_index_raster < 0:
            left_index_result = -left_index_raster
            left_index_raster = 0
        if top_index_raster < 0:
            top_index_result = -top_index_raster
            top_index_raster = 0
        if right_index_raster > n_cols_signal:
            right_index_result -= right_index_raster - n_cols_signal
            right_index_raster = n_cols_signal
        if bottom_index_raster > n_rows_signal:
            bottom_index_result -= (
                bottom_index_raster - n_rows_signal)
            bottom_index_raster = n_rows_signal

        # Add result to current output to account for overlapping edges
        index_dict = {
            'xoff': left_index_raster,
            'yoff': top_index_raster,
            'win_xsize': right_index_raster-left_index_raster,
            'win_ysize': bottom_index_raster-top_index_raster
        }

        write_queue.put(
            (index_dict, result, mask_result,
             left_index_raster, right_index_raster,
             top_index_raster, bottom_index_raster,
             left_index_result, right_index_result,
             top_index_result, bottom_index_result))

    # Indicates worker has terminated
    write_queue.put(None)


def _assert_is_valid_pixel_size(target_pixel_size):
    """Return true if `target_pixel_size` is a valid 2 element sequence.

    Raises ValueError if not a two element list/tuple and/or the values in
        the sequence are not numerical.

    """
    def _is_number(x):
        """Return true if x is a number."""
        try:
            if isinstance(x, basestring):
                return False
            float(x)
            return True
        except ValueError:
            return False

    if not isinstance(target_pixel_size, (list, tuple)):
        raise ValueError(
            "target_pixel_size is not a tuple, its value was '%s'",
            repr(target_pixel_size))

    if (len(target_pixel_size) != 2 or
            not all([_is_number(x) for x in target_pixel_size])):
        raise ValueError(
            "Invalid value for `target_pixel_size`, expected two numerical "
            "elements, got: %s", repr(target_pixel_size))
    return True<|MERGE_RESOLUTION|>--- conflicted
+++ resolved
@@ -2034,14 +2034,9 @@
     # Specifying the stream kwarg addresses some low-level exceptions on
     # Windows when faulthandler is enabled.
     poly_rtree_index = rtree.index.Index(
-<<<<<<< HEAD
         stream=((poly_fid, poly.bounds, None)
-                for poly_fid, poly in shapely_polygon_lookup.items()))
-=======
-        ((poly_fid, poly.bounds, None)
-         for poly_fid, poly in shapely_polygon_lookup.items()
-         if bounding_box.intersects(poly)))
->>>>>>> b6a217cc
+                for poly_fid, poly in shapely_polygon_lookup.items()
+                if bounding_box.intersects(poly)))
 
     vector_layer = None
     vector = None
