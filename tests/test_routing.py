--- conflicted
+++ resolved
@@ -1,1179 +1,1176 @@
-"""PyGeoprocessing routing test suite."""
-import os
-import logging
-import shutil
-import tempfile
-import unittest
-
-from osgeo import gdal
-<<<<<<< HEAD
-from osgeo import osr
-=======
->>>>>>> 91a6e3dd
-import numpy
-import numpy.testing
-
-import pygeoprocessing
-import pygeoprocessing.routing
-
-LOGGER = logging.getLogger(__name__)
-
-
-class TestRouting(unittest.TestCase):
-    """Tests for pygeoprocessing.routing."""
-    def setUp(self):
-        """Create a temporary workspace that's deleted later."""
-        self.workspace_dir = tempfile.mkdtemp()
-        if not os.path.exists(self.workspace_dir):
-            os.makedirs(self.workspace_dir)
-
-    def tearDown(self):
-        """Clean up remaining files."""
-        shutil.rmtree(self.workspace_dir)
-
-    def test_pit_filling(self):
-        """PGP.routing: test pitfilling."""
-        driver = gdal.GetDriverByName('GTiff')
-        base_path = os.path.join(self.workspace_dir, 'base.tif')
-        dem_array = numpy.zeros((11, 11))
-        dem_array[3:8, 3:8] = -1.0
-        dem_array[0, 0] = -1.0
-        raster = driver.Create(
-            base_path, dem_array.shape[1], dem_array.shape[0], 2,
-            gdal.GDT_Float32)
-        band = raster.GetRasterBand(1)
-        band.WriteArray(dem_array)
-        band.FlushCache()
-        band = None
-        raster = None
-        fill_path = os.path.join(self.workspace_dir, 'filled.tif')
-
-        pygeoprocessing.routing.fill_pits(
-            (base_path, 1), fill_path, working_dir=self.workspace_dir)
-
-        result_raster = gdal.OpenEx(fill_path, gdal.OF_RASTER)
-        raster_count = result_raster.RasterCount
-        result_band = result_raster.GetRasterBand(1)
-        result_array = result_band.ReadAsArray()
-        result_band = None
-        result_raster = None
-        self.assertEqual(raster_count, 1, "expect 1 band output")
-        self.assertEqual(result_array.dtype, numpy.float32)
-        # the expected result is that the pit is filled in
-        dem_array[3:8, 3:8] = 0.0
-        numpy.testing.assert_almost_equal(result_array, dem_array)
-
-    def test_pit_filling_path_band_checking(self):
-        """PGP.routing: test pitfilling catches path-band formatting errors."""
-        with self.assertRaises(ValueError):
-            pygeoprocessing.routing.fill_pits(
-                ('invalid path', 1), 'foo')
-
-        with self.assertRaises(ValueError):
-            pygeoprocessing.routing.fill_pits(
-                'invalid path', 'foo')
-
-    def test_pit_filling_nodata_int(self):
-        """PGP.routing: test pitfilling with nodata value."""
-        driver = gdal.GetDriverByName('GTiff')
-        base_path = os.path.join(self.workspace_dir, 'base.tif')
-        dem_array = numpy.zeros((11, 11), dtype=numpy.int32)
-        nodata = 9999
-        dem_array[3:8, 3:8] = -1
-        dem_array[0, 0] = -1
-        dem_array[1, 1] = nodata
-        raster = driver.Create(
-            base_path, dem_array.shape[1], dem_array.shape[0], 1,
-            gdal.GDT_Int32)
-        band = raster.GetRasterBand(1)
-        band.WriteArray(dem_array)
-        band.FlushCache()
-        band = None
-        raster = None
-        fill_path = os.path.join(self.workspace_dir, 'filled.tif')
-
-        pygeoprocessing.routing.fill_pits(
-            (base_path, 1), fill_path, working_dir=self.workspace_dir)
-
-        result_raster = gdal.OpenEx(fill_path, gdal.OF_RASTER)
-        result_band = result_raster.GetRasterBand(1)
-        result_array = result_band.ReadAsArray()
-        result_band = None
-        result_raster = None
-        self.assertEqual(result_array.dtype, numpy.int32)
-        # the expected result is that the pit is filled in
-        dem_array[3:8, 3:8] = 0.0
-        numpy.testing.assert_almost_equal(result_array, dem_array)
-
-    def test_flow_dir_d8(self):
-        """PGP.routing: test D8 flow."""
-        driver = gdal.GetDriverByName('GTiff')
-        dem_path = os.path.join(self.workspace_dir, 'dem.tif')
-        dem_array = numpy.zeros((11, 11))
-        dem_raster = driver.Create(
-            dem_path, dem_array.shape[1], dem_array.shape[0], 1,
-            gdal.GDT_Float32, options=(
-                'TILED=NO', 'BIGTIFF=YES', 'COMPRESS=LZW',
-                'BLOCKXSIZE=11', 'BLOCKYSIZE=1'))
-
-        dem_band = dem_raster.GetRasterBand(1)
-        dem_band.WriteArray(dem_array)
-        dem_band.FlushCache()
-        dem_band = None
-        dem_raster = None
-
-        target_flow_dir_path = os.path.join(
-            self.workspace_dir, 'flow_dir.tif')
-
-        pygeoprocessing.routing.flow_dir_d8(
-            (dem_path, 1), target_flow_dir_path,
-            working_dir=self.workspace_dir)
-
-        flow_dir_raster = gdal.OpenEx(target_flow_dir_path, gdal.OF_RASTER)
-        flow_dir_band = flow_dir_raster.GetRasterBand(1)
-        flow_array = flow_dir_band.ReadAsArray()
-        flow_dir_band = None
-        flow_dir_raster = None
-        self.assertEqual(flow_array.dtype, numpy.uint8)
-        # this is a regression result saved by hand
-        expected_result = numpy.array([
-            [2, 2, 2, 2, 2, 2, 2, 2, 2, 2, 0],
-            [4, 2, 2, 2, 2, 2, 2, 2, 2, 2, 0],
-            [4, 4, 2, 2, 2, 2, 2, 2, 2, 0, 0],
-            [4, 4, 4, 2, 2, 2, 2, 2, 0, 0, 0],
-            [4, 4, 4, 4, 2, 2, 2, 0, 0, 0, 0],
-            [4, 4, 4, 4, 4, 2, 0, 0, 0, 0, 0],
-            [4, 4, 4, 4, 4, 6, 0, 0, 0, 0, 0],
-            [4, 4, 4, 4, 6, 6, 6, 0, 0, 0, 0],
-            [4, 4, 4, 6, 6, 6, 6, 6, 0, 0, 0],
-            [4, 4, 6, 6, 6, 6, 6, 6, 6, 0, 0],
-            [4, 6, 6, 6, 6, 6, 6, 6, 6, 6, 0]])
-        numpy.testing.assert_almost_equal(flow_array, expected_result)
-
-    def test_flow_accum_d8(self):
-        """PGP.routing: test D8 flow accum."""
-        driver = gdal.GetDriverByName('GTiff')
-        flow_dir_path = os.path.join(self.workspace_dir, 'flow_dir.tif')
-        # this was generated from a pre-calculated plateau drain dem
-        flow_dir_array = numpy.array([
-            [2, 2, 2, 2, 2, 2, 2, 2, 2, 2, 0],
-            [4, 2, 2, 2, 2, 2, 2, 2, 2, 2, 0],
-            [4, 4, 2, 2, 2, 2, 2, 2, 2, 0, 0],
-            [4, 4, 4, 2, 2, 2, 2, 2, 0, 0, 0],
-            [4, 4, 4, 4, 2, 2, 2, 0, 0, 0, 0],
-            [4, 4, 4, 4, 4, 2, 0, 0, 0, 0, 0],
-            [4, 4, 4, 4, 4, 6, 0, 0, 0, 0, 0],
-            [4, 4, 4, 4, 6, 6, 6, 0, 0, 0, 0],
-            [4, 4, 4, 6, 6, 6, 6, 6, 0, 0, 0],
-            [4, 4, 6, 6, 6, 6, 6, 6, 6, 0, 0],
-            [4, 6, 6, 6, 6, 6, 6, 6, 6, 6, 0]])
-        flow_dir_raster = driver.Create(
-            flow_dir_path, flow_dir_array.shape[1], flow_dir_array.shape[0],
-            1, gdal.GDT_Float32, options=(
-                'TILED=YES', 'BIGTIFF=YES', 'COMPRESS=LZW',
-                'BLOCKXSIZE=32', 'BLOCKYSIZE=32'))
-
-        flow_dir_band = flow_dir_raster.GetRasterBand(1)
-        flow_dir_band.WriteArray(flow_dir_array)
-        flow_dir_band.FlushCache()
-        flow_dir_band = None
-        flow_dir_raster = None
-
-        target_flow_accum_path = os.path.join(
-            self.workspace_dir, 'flow_accum.tif')
-
-        pygeoprocessing.routing.flow_accumulation_d8(
-            (flow_dir_path, 1), target_flow_accum_path)
-
-        flow_accum_raster = gdal.OpenEx(
-            target_flow_accum_path, gdal.OF_RASTER)
-        flow_accum_band = flow_accum_raster.GetRasterBand(1)
-        flow_accum_array = flow_accum_band.ReadAsArray()
-        flow_accum_band = None
-        flow_accum_raster = None
-        self.assertEqual(flow_accum_array.dtype, numpy.float64)
-
-        # this is a regression result saved by hand
-        expected_result = numpy.array(
-            [[1, 2, 3, 4, 5, 6, 5, 4, 3, 2, 1],
-             [1, 1, 2, 3, 4, 5, 4, 3, 2, 1, 1],
-             [2, 1, 1, 2, 3, 4, 3, 2, 1, 1, 2],
-             [3, 2, 1, 1, 2, 3, 2, 1, 1, 2, 3],
-             [4, 3, 2, 1, 1, 2, 1, 1, 2, 3, 4],
-             [5, 4, 3, 2, 1, 1, 1, 2, 3, 4, 5],
-             [5, 4, 3, 2, 1, 1, 1, 2, 3, 4, 5],
-             [4, 3, 2, 1, 1, 2, 1, 1, 2, 3, 4],
-             [3, 2, 1, 1, 2, 3, 2, 1, 1, 2, 3],
-             [2, 1, 1, 2, 3, 4, 3, 2, 1, 1, 2],
-             [1, 1, 2, 3, 4, 5, 4, 3, 2, 1, 1]])
-
-        numpy.testing.assert_almost_equal(flow_accum_array, expected_result)
-
-    def test_flow_accum_d8_flow_weights(self):
-        """PGP.routing: test D8 flow accum with flow weights."""
-        driver = gdal.GetDriverByName('GTiff')
-        flow_dir_path = os.path.join(self.workspace_dir, 'flow_dir.tif')
-        # this was generated from a pre-calculated plateau drain dem
-        flow_dir_array = numpy.array([
-            [2, 2, 2, 2, 2, 2, 2, 2, 2, 2, 0],
-            [4, 2, 2, 2, 2, 2, 2, 2, 2, 2, 0],
-            [4, 4, 2, 2, 2, 2, 2, 2, 2, 0, 0],
-            [4, 4, 4, 2, 2, 2, 2, 2, 0, 0, 0],
-            [4, 4, 4, 4, 2, 2, 2, 0, 0, 0, 0],
-            [4, 4, 4, 4, 4, 2, 0, 0, 0, 0, 0],
-            [4, 4, 4, 4, 4, 6, 0, 0, 0, 0, 0],
-            [4, 4, 4, 4, 6, 6, 6, 0, 0, 0, 0],
-            [4, 4, 4, 6, 6, 6, 6, 6, 0, 0, 0],
-            [4, 4, 6, 6, 6, 6, 6, 6, 6, 0, 0],
-            [4, 6, 6, 6, 6, 6, 6, 6, 6, 6, 0]])
-        flow_dir_raster = driver.Create(
-            flow_dir_path, flow_dir_array.shape[1], flow_dir_array.shape[0],
-            1, gdal.GDT_Float32, options=(
-                'TILED=YES', 'BIGTIFF=YES', 'COMPRESS=LZW',
-                'BLOCKXSIZE=32', 'BLOCKYSIZE=32'))
-
-        flow_dir_band = flow_dir_raster.GetRasterBand(1)
-        flow_dir_band.WriteArray(flow_dir_array)
-        flow_dir_band.FlushCache()
-        flow_dir_band = None
-        flow_dir_raster = None
-
-        flow_weight_raster_path = os.path.join(
-            self.workspace_dir, 'flow_weights.tif')
-        flow_weight_array = numpy.empty(
-            flow_dir_array.shape)
-        flow_weight_constant = 2.7
-        flow_weight_array[:] = flow_weight_constant
-
-        flow_weight_raster = driver.Create(
-            flow_weight_raster_path, flow_weight_array.shape[1],
-            flow_weight_array.shape[0], 1, gdal.GDT_Float32, options=(
-                'TILED=YES', 'BIGTIFF=YES', 'COMPRESS=LZW',
-                'BLOCKXSIZE=32', 'BLOCKYSIZE=32'))
-        flow_weight_band = flow_weight_raster.GetRasterBand(1)
-        flow_weight_band.WriteArray(flow_weight_array)
-        flow_weight_band.FlushCache()
-        flow_weight_band = None
-        flow_weight_raster = None
-
-        target_flow_accum_path = os.path.join(
-            self.workspace_dir, 'flow_accum.tif')
-
-        pygeoprocessing.routing.flow_accumulation_d8(
-            (flow_dir_path, 1), target_flow_accum_path,
-            weight_raster_path_band=(flow_weight_raster_path, 1))
-
-        flow_accum_raster = gdal.OpenEx(
-            target_flow_accum_path, gdal.OF_RASTER)
-        flow_accum_band = flow_accum_raster.GetRasterBand(1)
-        flow_accum_array = flow_accum_band.ReadAsArray()
-        flow_accum_band = None
-        flow_accum_raster = None
-        self.assertEqual(flow_accum_array.dtype, numpy.float64)
-
-        # this is a regression result saved by hand from a simple run but
-        # multiplied by the flow weight constant so we know flow weights work.
-        expected_result = flow_weight_constant * numpy.array(
-            [[1, 2, 3, 4, 5, 6, 5, 4, 3, 2, 1],
-             [1, 1, 2, 3, 4, 5, 4, 3, 2, 1, 1],
-             [2, 1, 1, 2, 3, 4, 3, 2, 1, 1, 2],
-             [3, 2, 1, 1, 2, 3, 2, 1, 1, 2, 3],
-             [4, 3, 2, 1, 1, 2, 1, 1, 2, 3, 4],
-             [5, 4, 3, 2, 1, 1, 1, 2, 3, 4, 5],
-             [5, 4, 3, 2, 1, 1, 1, 2, 3, 4, 5],
-             [4, 3, 2, 1, 1, 2, 1, 1, 2, 3, 4],
-             [3, 2, 1, 1, 2, 3, 2, 1, 1, 2, 3],
-             [2, 1, 1, 2, 3, 4, 3, 2, 1, 1, 2],
-             [1, 1, 2, 3, 4, 5, 4, 3, 2, 1, 1]], dtype=numpy.float64)
-
-        numpy.testing.assert_almost_equal(
-            flow_accum_array, expected_result, 6)
-
-        pygeoprocessing.routing.flow_accumulation_d8(
-            (flow_dir_path, 1), target_flow_accum_path,
-            weight_raster_path_band=(flow_weight_raster_path, 1))
-
-        flow_accum_raster = gdal.OpenEx(
-            target_flow_accum_path, gdal.OF_RASTER)
-        flow_accum_band = flow_accum_raster.GetRasterBand(1)
-        flow_accum_array = flow_accum_band.ReadAsArray()
-        flow_accum_band = None
-        flow_accum_raster = None
-        self.assertEqual(flow_accum_array.dtype, numpy.float64)
-
-        # this is a regression result saved by hand from a simple run but
-        # multiplied by the flow weight constant so we know flow weights work.
-        zero_array = numpy.zeros(flow_dir_array.shape)
-        zero_raster_path = os.path.join(self.workspace_dir, 'zero.tif')
-        zero_raster = driver.Create(
-            zero_raster_path, zero_array.shape[1],
-            zero_array.shape[0], 1, gdal.GDT_Float32, options=(
-                'TILED=YES', 'BIGTIFF=YES', 'COMPRESS=LZW',
-                'BLOCKXSIZE=32', 'BLOCKYSIZE=32'))
-        zero_band = zero_raster.GetRasterBand(1)
-        zero_band.WriteArray(zero_array)
-        # doing this on purpose to make the weights as complicated as possible
-        zero_band.SetNoDataValue(0)
-        zero_band.FlushCache()
-        zero_band = None
-        zero_raster = None
-
-        pygeoprocessing.routing.flow_accumulation_d8(
-            (flow_dir_path, 1), target_flow_accum_path,
-            weight_raster_path_band=(zero_raster_path, 1))
-        flow_accum_raster = gdal.OpenEx(
-            target_flow_accum_path, gdal.OF_RASTER)
-        flow_accum_band = flow_accum_raster.GetRasterBand(1)
-        flow_accum_array = flow_accum_band.ReadAsArray()
-        flow_accum_band = None
-        flow_accum_raster = None
-        self.assertEqual(flow_accum_array.dtype, numpy.float64)
-
-        numpy.testing.assert_almost_equal(
-            flow_accum_array, zero_array, 6)
-
-    def test_flow_dir_mfd(self):
-        """PGP.routing: test multiple flow dir."""
-        driver = gdal.GetDriverByName('GTiff')
-        dem_path = os.path.join(self.workspace_dir, 'dem.tif')
-        # this makes a flat raster with a left-to-right central channel
-        dem_array = numpy.zeros((11, 11))
-        dem_array[5, :] = -1
-        dem_raster = driver.Create(
-            dem_path, dem_array.shape[1], dem_array.shape[0], 1,
-            gdal.GDT_Float32, options=(
-                'TILED=NO', 'BIGTIFF=YES', 'COMPRESS=LZW',
-                'BLOCKXSIZE=11', 'BLOCKYSIZE=1'))
-
-        dem_band = dem_raster.GetRasterBand(1)
-        dem_band.WriteArray(dem_array)
-        dem_band.FlushCache()
-        dem_band = None
-        dem_raster = None
-
-        target_flow_dir_path = os.path.join(
-            self.workspace_dir, 'flow_dir.tif')
-
-        pygeoprocessing.routing.flow_dir_mfd(
-            (dem_path, 1), target_flow_dir_path,
-            working_dir=self.workspace_dir)
-
-        flow_dir_raster = gdal.OpenEx(target_flow_dir_path, gdal.OF_RASTER)
-        flow_dir_band = flow_dir_raster.GetRasterBand(1)
-        flow_array = flow_dir_band.ReadAsArray()
-        flow_dir_band = None
-        flow_dir_raster = None
-        self.assertEqual(flow_array.dtype, numpy.int32)
-
-        # this was generated from a hand checked result
-        expected_result = numpy.array([
-            [1761607680, 1178599424, 1178599424, 1178599424, 1178599424,
-             1178599424, 1178599424, 1178599424, 1178599424, 1178599424,
-             157286400],
-            [1761607680, 1178599424, 1178599424, 1178599424, 1178599424,
-             1178599424, 1178599424, 1178599424, 1178599424, 1178599424,
-             157286400],
-            [1761607680, 1178599424, 1178599424, 1178599424, 1178599424,
-             1178599424, 1178599424, 1178599424, 1178599424, 1178599424,
-             157286400],
-            [1761607680, 1178599424, 1178599424, 1178599424, 1178599424,
-             1178599424, 1178599424, 1178599424, 1178599424, 1178599424,
-             157286400],
-            [1761607680, 1178599424, 1178599424, 1178599424, 1178599424,
-             1178599424, 1178599424, 1178599424, 1178599424, 1178599424,
-             157286400],
-            [4603904, 983040, 983040, 983040, 983040, 524296, 15, 15, 15, 15,
-             1073741894],
-            [2400, 17984, 17984, 17984, 17984, 17984, 17984, 17984, 17984,
-             17984, 26880],
-            [2400, 17984, 17984, 17984, 17984, 17984, 17984, 17984, 17984,
-             17984, 26880],
-            [2400, 17984, 17984, 17984, 17984, 17984, 17984, 17984, 17984,
-             17984, 26880],
-            [2400, 17984, 17984, 17984, 17984, 17984, 17984, 17984, 17984,
-             17984, 26880],
-            [2400, 17984, 17984, 17984, 17984, 17984, 17984, 17984, 17984,
-             17984, 26880]])
-
-        numpy.testing.assert_almost_equal(flow_array, expected_result)
-
-    def test_flow_accum_mfd(self):
-        """PGP.routing: test flow accumulation for multiple flow."""
-        driver = gdal.GetDriverByName('GTiff')
-
-        n = 11
-        dem_path = os.path.join(self.workspace_dir, 'dem.tif')
-        dem_array = numpy.zeros((n, n))
-        dem_raster = driver.Create(
-            dem_path, dem_array.shape[1], dem_array.shape[0], 1,
-            gdal.GDT_Float32, options=(
-                'TILED=YES', 'BIGTIFF=YES', 'COMPRESS=LZW',
-                'BLOCKXSIZE=32', 'BLOCKYSIZE=32'))
-
-        dem_array[int(n/2), :] = -1
-
-        dem_band = dem_raster.GetRasterBand(1)
-        dem_band.WriteArray(dem_array)
-        dem_band.FlushCache()
-        dem_band = None
-        dem_raster = None
-
-        flow_dir_path = os.path.join(self.workspace_dir, 'flow_dir.tif')
-        pygeoprocessing.routing.flow_dir_mfd(
-            (dem_path, 1), flow_dir_path,
-            working_dir=self.workspace_dir)
-
-        target_flow_accum_path = os.path.join(
-            self.workspace_dir, 'flow_accum_mfd.tif')
-
-        pygeoprocessing.routing.flow_accumulation_mfd(
-            (flow_dir_path, 1), target_flow_accum_path)
-
-        flow_accum_raster = gdal.OpenEx(
-            target_flow_accum_path, gdal.OF_RASTER)
-        flow_accum_band = flow_accum_raster.GetRasterBand(1)
-        flow_array = flow_accum_band.ReadAsArray()
-        flow_accum_band = None
-        flow_accum_raster = None
-        self.assertEqual(flow_array.dtype, numpy.float64)
-
-        # this was generated from a hand-checked result
-        expected_result = numpy.array([
-            [1., 1., 1., 1., 1., 1., 1., 1., 1., 1., 1.],
-            [1.88571429, 2.11428571, 2., 2., 2., 2., 2., 2., 2., 2.11428571,
-             1.88571429],
-            [2.7355102, 3.23183673, 3.03265306, 3., 3., 3., 3., 3.,
-             3.03265306, 3.23183673, 2.7355102],
-            [3.56468805, 4.34574927, 4.08023324, 4.00932945, 4., 4., 4.,
-             4.00932945, 4.08023324, 4.34574927, 3.56468805],
-            [4.38045548, 5.45412012, 5.13583673, 5.02692212, 5.00266556, 5.,
-             5.00266556, 5.02692212, 5.13583673, 5.45412012, 4.38045548],
-            [60.5, 51.12681336, 39.01272503, 27.62141227, 16.519192,
-             11.00304635, 16.519192, 27.62141227, 39.01272503, 51.12681336,
-             60.5],
-            [4.38045548, 5.45412012, 5.13583673, 5.02692212, 5.00266556, 5.,
-             5.00266556, 5.02692212, 5.13583673, 5.45412012, 4.38045548],
-            [3.56468805, 4.34574927, 4.08023324, 4.00932945, 4., 4., 4.,
-             4.00932945, 4.08023324, 4.34574927, 3.56468805],
-            [2.7355102, 3.23183673, 3.03265306, 3., 3., 3., 3., 3.,
-             3.03265306, 3.23183673, 2.7355102],
-            [1.88571429, 2.11428571, 2., 2., 2., 2., 2., 2., 2., 2.11428571,
-             1.88571429],
-            [1., 1., 1., 1., 1., 1., 1., 1., 1., 1., 1.]])
-
-        numpy.testing.assert_almost_equal(flow_array, expected_result)
-
-    def test_flow_accum_mfd_with_weights(self):
-        """PGP.routing: test flow accum for mfd with weights."""
-        driver = gdal.GetDriverByName('GTiff')
-
-        n = 11
-        dem_raster_path = os.path.join(self.workspace_dir, 'dem.tif')
-        dem_array = numpy.zeros((n, n))
-        dem_raster = driver.Create(
-            dem_raster_path, dem_array.shape[1], dem_array.shape[0], 1,
-            gdal.GDT_Float32, options=(
-                'TILED=YES', 'BIGTIFF=YES', 'COMPRESS=LZW',
-                'BLOCKXSIZE=32', 'BLOCKYSIZE=32'))
-
-        dem_array[int(n/2), :] = -1
-
-        dem_band = dem_raster.GetRasterBand(1)
-        dem_band.WriteArray(dem_array)
-        dem_band.FlushCache()
-        dem_band = None
-        dem_raster = None
-
-        flow_dir_path = os.path.join(self.workspace_dir, 'flow_dir.tif')
-        pygeoprocessing.routing.flow_dir_mfd(
-            (dem_raster_path, 1), flow_dir_path,
-            working_dir=self.workspace_dir)
-
-        flow_weight_raster_path = os.path.join(
-            self.workspace_dir, 'flow_weights.tif')
-        flow_weight_array = numpy.empty((n, n))
-        flow_weight_constant = 2.7
-        flow_weight_array[:] = flow_weight_constant
-        pygeoprocessing.new_raster_from_base(
-            flow_dir_path, flow_weight_raster_path, gdal.GDT_Float32,
-            [-1.0])
-        flow_weight_raster = gdal.OpenEx(
-            flow_weight_raster_path, gdal.OF_RASTER | gdal.GA_Update)
-        flow_weight_band = flow_weight_raster.GetRasterBand(1)
-        flow_weight_band.WriteArray(flow_weight_array)
-        flow_weight_band.FlushCache()
-        flow_weight_band = None
-        flow_weight_raster = None
-
-        target_flow_accum_path = os.path.join(
-            self.workspace_dir, 'flow_accum_mfd.tif')
-
-        pygeoprocessing.routing.flow_accumulation_mfd(
-            (flow_dir_path, 1), target_flow_accum_path,
-            weight_raster_path_band=(flow_weight_raster_path, 1))
-
-        flow_accum_raster = gdal.OpenEx(
-            target_flow_accum_path, gdal.OF_RASTER)
-        flow_accum_band = flow_accum_raster.GetRasterBand(1)
-        flow_array = flow_accum_band.ReadAsArray()
-        flow_accum_band = None
-        flow_accum_raster = None
-        self.assertEqual(flow_array.dtype, numpy.float64)
-
-        # this was generated from a hand-checked result with flow weight of
-        # 1, so the result should be twice that since we have flow weights
-        # of 2.
-        expected_result = flow_weight_constant * numpy.array([
-            [1., 1., 1., 1., 1., 1., 1., 1., 1., 1., 1.],
-            [1.88571429, 2.11428571, 2., 2., 2., 2., 2., 2., 2., 2.11428571,
-             1.88571429],
-            [2.7355102, 3.23183673, 3.03265306, 3., 3., 3., 3., 3.,
-             3.03265306, 3.23183673, 2.7355102],
-            [3.56468805, 4.34574927, 4.08023324, 4.00932945, 4., 4., 4.,
-             4.00932945, 4.08023324, 4.34574927, 3.56468805],
-            [4.38045548, 5.45412012, 5.13583673, 5.02692212, 5.00266556, 5.,
-             5.00266556, 5.02692212, 5.13583673, 5.45412012, 4.38045548],
-            [60.5, 51.12681336, 39.01272503, 27.62141227, 16.519192,
-             11.00304635, 16.519192, 27.62141227, 39.01272503, 51.12681336,
-             60.5],
-            [4.38045548, 5.45412012, 5.13583673, 5.02692212, 5.00266556, 5.,
-             5.00266556, 5.02692212, 5.13583673, 5.45412012, 4.38045548],
-            [3.56468805, 4.34574927, 4.08023324, 4.00932945, 4., 4., 4.,
-             4.00932945, 4.08023324, 4.34574927, 3.56468805],
-            [2.7355102, 3.23183673, 3.03265306, 3., 3., 3., 3., 3.,
-             3.03265306, 3.23183673, 2.7355102],
-            [1.88571429, 2.11428571, 2., 2., 2., 2., 2., 2., 2., 2.11428571,
-             1.88571429],
-            [1., 1., 1., 1., 1., 1., 1., 1., 1., 1., 1.]])
-
-        numpy.testing.assert_allclose(flow_array, expected_result, rtol=1e-6)
-
-        # try with zero weights
-        zero_array = numpy.zeros(expected_result.shape, dtype=numpy.float32)
-        zero_raster_path = os.path.join(self.workspace_dir, 'zero.tif')
-        zero_raster = driver.Create(
-            zero_raster_path, zero_array.shape[1],
-            zero_array.shape[0], 1, gdal.GDT_Float32, options=(
-                'TILED=YES', 'BIGTIFF=YES', 'COMPRESS=LZW',
-                'BLOCKXSIZE=32', 'BLOCKYSIZE=32'))
-        zero_band = zero_raster.GetRasterBand(1)
-        zero_band.WriteArray(zero_array)
-        zero_band.SetNoDataValue(0)
-        zero_band.FlushCache()
-        zero_raster.FlushCache()
-        zero_band = None
-        zero_raster = None
-
-        pygeoprocessing.routing.flow_accumulation_mfd(
-            (flow_dir_path, 1), target_flow_accum_path,
-            weight_raster_path_band=(zero_raster_path, 1))
-        flow_accum_raster = gdal.OpenEx(
-            target_flow_accum_path, gdal.OF_RASTER)
-        flow_accum_band = flow_accum_raster.GetRasterBand(1)
-        flow_accum_array = flow_accum_band.ReadAsArray()
-        flow_accum_band = None
-        flow_accum_raster = None
-        self.assertEqual(flow_accum_array.dtype, numpy.float64)
-
-        numpy.testing.assert_almost_equal(
-            numpy.sum(flow_accum_array), numpy.sum(zero_array), 6)
-
-    def test_extract_streams_mfd(self):
-        """PGP.routing: stream extraction on multiple flow direction."""
-        driver = gdal.GetDriverByName('GTiff')
-
-        n = 11
-        dem_path = os.path.join(self.workspace_dir, 'dem.tif')
-        dem_array = numpy.zeros((n, n))
-        dem_raster = driver.Create(
-            dem_path, dem_array.shape[1], dem_array.shape[0], 1,
-            gdal.GDT_Float32, options=(
-                'TILED=YES', 'BIGTIFF=YES', 'COMPRESS=LZW',
-                'BLOCKXSIZE=32', 'BLOCKYSIZE=32'))
-        dem_raster.SetGeoTransform([0, 1, 0, 0, 0, -1])
-        dem_array[int(n/2), :] = -1
-        dem_band = dem_raster.GetRasterBand(1)
-        dem_band.WriteArray(dem_array)
-        dem_band.FlushCache()
-        dem_band = None
-        dem_raster = None
-
-        flow_dir_path = os.path.join(self.workspace_dir, 'flow_dir.tif')
-        pygeoprocessing.routing.flow_dir_mfd(
-            (dem_path, 1), flow_dir_path)
-
-        target_flow_accum_path = os.path.join(
-            self.workspace_dir, 'flow_accum_mfd.tif')
-
-        pygeoprocessing.routing.flow_accumulation_mfd(
-            (flow_dir_path, 1), target_flow_accum_path)
-        target_stream_raster_path = os.path.join(
-            self.workspace_dir, 'stream.tif')
-        pygeoprocessing.routing.extract_streams_mfd(
-            (target_flow_accum_path, 1), (flow_dir_path, 1), 30,
-            target_stream_raster_path, trace_threshold_proportion=0.5)
-
-        stream_raster = gdal.OpenEx(target_stream_raster_path, gdal.OF_RASTER)
-        stream_band = stream_raster.GetRasterBand(1)
-        stream_array = stream_band.ReadAsArray()
-        stream_band = None
-        stream_raster = None
-        expected_stream_array = numpy.array(
-            [[0, 0, 0, 0, 0, 0, 0, 0, 0, 0, 0],
-             [0, 0, 0, 0, 0, 0, 0, 0, 0, 0, 0],
-             [0, 0, 0, 0, 0, 0, 0, 0, 0, 0, 0],
-             [0, 0, 0, 0, 0, 0, 0, 0, 0, 0, 0],
-             [0, 0, 0, 0, 0, 0, 0, 0, 0, 0, 0],
-             [1, 1, 1, 0, 0, 0, 0, 0, 1, 1, 1],
-             [0, 0, 0, 0, 0, 0, 0, 0, 0, 0, 0],
-             [0, 0, 0, 0, 0, 0, 0, 0, 0, 0, 0],
-             [0, 0, 0, 0, 0, 0, 0, 0, 0, 0, 0],
-             [0, 0, 0, 0, 0, 0, 0, 0, 0, 0, 0],
-             [0, 0, 0, 0, 0, 0, 0, 0, 0, 0, 0]])
-
-        numpy.testing.assert_almost_equal(stream_array, expected_stream_array)
-
-    def test_distance_to_channel_d8(self):
-        """PGP.routing: test distance to channel D8."""
-        driver = gdal.GetDriverByName('GTiff')
-        flow_dir_d8_path = os.path.join(self.workspace_dir, 'flow_dir.d8_tif')
-
-        # this is a flow direction raster that was created from a plateau drain
-        flow_dir_d8_array = numpy.array([
-            [2, 2, 2, 2, 2, 2, 2, 2, 2, 2, 0],
-            [4, 2, 2, 2, 2, 2, 2, 2, 2, 2, 0],
-            [4, 4, 2, 2, 2, 2, 2, 2, 2, 0, 0],
-            [4, 4, 4, 2, 2, 2, 2, 2, 0, 0, 0],
-            [4, 4, 4, 4, 2, 2, 2, 0, 0, 0, 0],
-            [4, 4, 4, 4, 4, 2, 0, 0, 0, 0, 0],
-            [4, 4, 4, 4, 4, 6, 0, 0, 0, 0, 0],
-            [4, 4, 4, 4, 6, 6, 6, 0, 0, 0, 0],
-            [4, 4, 4, 6, 6, 6, 6, 6, 0, 0, 0],
-            [4, 4, 6, 6, 6, 6, 6, 6, 6, 0, 0],
-            [4, 6, 6, 6, 6, 6, 6, 6, 6, 6, 0]])
-        flow_dir_d8_raster = driver.Create(
-            flow_dir_d8_path, flow_dir_d8_array.shape[1],
-            flow_dir_d8_array.shape[0], 1, gdal.GDT_Byte, options=(
-                'TILED=YES', 'BIGTIFF=YES', 'COMPRESS=LZW',
-                'BLOCKXSIZE=32', 'BLOCKYSIZE=32'))
-        flow_dir_d8_band = flow_dir_d8_raster.GetRasterBand(1)
-        flow_dir_d8_band.WriteArray(flow_dir_d8_array)
-        flow_dir_d8_band.FlushCache()
-        flow_dir_d8_band = None
-        flow_dir_d8_raster = None
-
-        # taken from a manual inspection of a flow accumulation run
-        channel_path = os.path.join(self.workspace_dir, 'channel.tif')
-        channel_array = numpy.array(
-            [[1, 1, 1, 1, 1, 1, 1, 1, 1, 1, 1],
-             [1, 0, 0, 0, 0, 0, 0, 0, 0, 0, 1],
-             [1, 0, 0, 0, 0, 0, 0, 0, 0, 0, 1],
-             [1, 0, 0, 0, 0, 0, 0, 0, 0, 0, 1],
-             [1, 1, 0, 0, 0, 0, 0, 0, 0, 1, 1],
-             [1, 1, 0, 0, 0, 0, 0, 0, 0, 1, 1],
-             [1, 1, 0, 0, 0, 0, 0, 0, 0, 1, 1],
-             [1, 0, 0, 0, 0, 0, 0, 0, 0, 0, 1],
-             [1, 0, 0, 0, 0, 0, 0, 0, 0, 0, 1],
-             [1, 0, 0, 0, 0, 0, 0, 0, 0, 0, 1],
-             [1, 1, 1, 1, 1, 1, 1, 1, 1, 1, 1]])
-
-        channel_raster = driver.Create(
-            channel_path, channel_array.shape[1],
-            channel_array.shape[0], 1, gdal.GDT_Byte, options=(
-                'TILED=YES', 'BIGTIFF=YES', 'COMPRESS=LZW',
-                'BLOCKXSIZE=32', 'BLOCKYSIZE=32'))
-        channel_band = channel_raster.GetRasterBand(1)
-        channel_band.WriteArray(channel_array)
-        channel_band.FlushCache()
-        channel_band = None
-        channel_raster = None
-
-        distance_to_channel_d8_path = os.path.join(
-            self.workspace_dir, 'distance_to_channel_d8.tif')
-        pygeoprocessing.routing.distance_to_channel_d8(
-            (flow_dir_d8_path, 1), (channel_path, 1),
-            distance_to_channel_d8_path)
-
-        distance_to_channel_d8_raster = gdal.OpenEx(
-            distance_to_channel_d8_path, gdal.OF_RASTER)
-        distance_to_channel_d8_band = (
-            distance_to_channel_d8_raster.GetRasterBand(1))
-        distance_to_channel_d8_array = (
-            distance_to_channel_d8_band.ReadAsArray())
-        distance_to_channel_d8_band = None
-        distance_to_channel_d8_raster = None
-
-        expected_result = numpy.array(
-            [[0, 0, 0, 0, 0, 0, 0, 0, 0, 0, 0],
-             [0, 1, 1, 1, 1, 1, 1, 1, 1, 1, 0],
-             [0, 1, 2, 2, 2, 2, 2, 2, 2, 1, 0],
-             [0, 1, 2, 3, 3, 3, 3, 3, 2, 1, 0],
-             [0, 0, 1, 2, 4, 4, 4, 2, 1, 0, 0],
-             [0, 0, 1, 2, 3, 5, 3, 2, 1, 0, 0],
-             [0, 0, 1, 2, 3, 4, 3, 2, 1, 0, 0],
-             [0, 1, 2, 3, 3, 3, 3, 3, 2, 1, 0],
-             [0, 1, 2, 2, 2, 2, 2, 2, 2, 1, 0],
-             [0, 1, 1, 1, 1, 1, 1, 1, 1, 1, 0],
-             [0, 0, 0, 0, 0, 0, 0, 0, 0, 0, 0]])
-
-        numpy.testing.assert_almost_equal(
-            distance_to_channel_d8_array, expected_result)
-
-    def test_distance_to_channel_d8_with_weights(self):
-        """PGP.routing: test distance to channel D8."""
-        driver = gdal.GetDriverByName('GTiff')
-        flow_dir_d8_path = os.path.join(self.workspace_dir, 'flow_dir.d8_tif')
-
-        # this is a flow direction raster that was created from a plateau drain
-        flow_dir_d8_array = numpy.array([
-            [2, 2, 2, 2, 2, 2, 2, 2, 2, 2, 0],
-            [4, 2, 2, 2, 2, 2, 2, 2, 2, 2, 0],
-            [4, 4, 2, 2, 2, 2, 2, 2, 2, 0, 0],
-            [4, 4, 4, 2, 2, 2, 2, 2, 0, 0, 0],
-            [4, 4, 4, 4, 2, 2, 2, 0, 0, 0, 0],
-            [4, 4, 4, 4, 4, 2, 0, 0, 0, 0, 0],
-            [4, 4, 4, 4, 4, 6, 0, 0, 0, 0, 0],
-            [4, 4, 4, 4, 6, 6, 6, 0, 0, 0, 0],
-            [4, 4, 4, 6, 6, 6, 6, 6, 0, 0, 0],
-            [4, 4, 6, 6, 6, 6, 6, 6, 6, 0, 0],
-            [4, 6, 6, 6, 6, 6, 6, 6, 6, 6, 0]])
-        flow_dir_d8_raster = driver.Create(
-            flow_dir_d8_path, flow_dir_d8_array.shape[1],
-            flow_dir_d8_array.shape[0], 1, gdal.GDT_Byte, options=(
-                'TILED=YES', 'BIGTIFF=YES', 'COMPRESS=LZW',
-                'BLOCKXSIZE=32', 'BLOCKYSIZE=32'))
-        flow_dir_d8_band = flow_dir_d8_raster.GetRasterBand(1)
-        flow_dir_d8_band.WriteArray(flow_dir_d8_array)
-        flow_dir_d8_band.FlushCache()
-        flow_dir_d8_band = None
-        flow_dir_d8_raster = None
-
-        # taken from a manual inspection of a flow accumulation run
-        channel_path = os.path.join(self.workspace_dir, 'channel.tif')
-        channel_array = numpy.array(
-            [[1, 1, 1, 1, 1, 1, 1, 1, 1, 1, 1],
-             [1, 0, 0, 0, 0, 0, 0, 0, 0, 0, 1],
-             [1, 0, 0, 0, 0, 0, 0, 0, 0, 0, 1],
-             [1, 0, 0, 0, 0, 0, 0, 0, 0, 0, 1],
-             [1, 1, 0, 0, 0, 0, 0, 0, 0, 1, 1],
-             [1, 1, 0, 0, 0, 0, 0, 0, 0, 1, 1],
-             [1, 1, 0, 0, 0, 0, 0, 0, 0, 1, 1],
-             [1, 0, 0, 0, 0, 0, 0, 0, 0, 0, 1],
-             [1, 0, 0, 0, 0, 0, 0, 0, 0, 0, 1],
-             [1, 0, 0, 0, 0, 0, 0, 0, 0, 0, 1],
-             [1, 1, 1, 1, 1, 1, 1, 1, 1, 1, 1]])
-
-        channel_raster = driver.Create(
-            channel_path, channel_array.shape[1],
-            channel_array.shape[0], 1, gdal.GDT_Byte, options=(
-                'TILED=YES', 'BIGTIFF=YES', 'COMPRESS=LZW',
-                'BLOCKXSIZE=32', 'BLOCKYSIZE=32'))
-        channel_band = channel_raster.GetRasterBand(1)
-        channel_band.WriteArray(channel_array)
-        channel_band.FlushCache()
-        channel_band = None
-        channel_raster = None
-
-        flow_weight_array = numpy.empty(flow_dir_d8_array.shape)
-        weight_factor = 2.0
-        flow_weight_array[:] = weight_factor
-        flow_dir_d8_weight_path = os.path.join(
-            self.workspace_dir, 'flow_dir_d8.tif')
-        flow_dir_d8_weight_raster = driver.Create(
-            flow_dir_d8_weight_path, flow_weight_array.shape[1],
-            flow_weight_array.shape[0], 1, gdal.GDT_Int32, options=(
-                'TILED=YES', 'BIGTIFF=YES', 'COMPRESS=LZW',
-                'BLOCKXSIZE=32', 'BLOCKYSIZE=32'))
-        flow_dir_d8_weight_band = flow_dir_d8_weight_raster.GetRasterBand(1)
-        flow_dir_d8_weight_band.WriteArray(flow_weight_array)
-        flow_dir_d8_weight_band.FlushCache()
-        flow_dir_d8_weight_band = None
-        flow_dir_d8_weight_raster = None
-
-        distance_to_channel_d8_path = os.path.join(
-            self.workspace_dir, 'distance_to_channel_d8.tif')
-        pygeoprocessing.routing.distance_to_channel_d8(
-            (flow_dir_d8_path, 1), (channel_path, 1),
-            distance_to_channel_d8_path,
-            weight_raster_path_band=(flow_dir_d8_weight_path, 1))
-
-        distance_to_channel_d8_raster = gdal.OpenEx(
-            distance_to_channel_d8_path, gdal.OF_RASTER)
-        distance_to_channel_d8_band = (
-            distance_to_channel_d8_raster.GetRasterBand(1))
-        distance_to_channel_d8_array = (
-            distance_to_channel_d8_band.ReadAsArray())
-        distance_to_channel_d8_band = None
-        distance_to_channel_d8_raster = None
-
-        expected_result = weight_factor * numpy.array(
-            [[0, 0, 0, 0, 0, 0, 0, 0, 0, 0, 0],
-             [0, 1, 1, 1, 1, 1, 1, 1, 1, 1, 0],
-             [0, 1, 2, 2, 2, 2, 2, 2, 2, 1, 0],
-             [0, 1, 2, 3, 3, 3, 3, 3, 2, 1, 0],
-             [0, 0, 1, 2, 4, 4, 4, 2, 1, 0, 0],
-             [0, 0, 1, 2, 3, 5, 3, 2, 1, 0, 0],
-             [0, 0, 1, 2, 3, 4, 3, 2, 1, 0, 0],
-             [0, 1, 2, 3, 3, 3, 3, 3, 2, 1, 0],
-             [0, 1, 2, 2, 2, 2, 2, 2, 2, 1, 0],
-             [0, 1, 1, 1, 1, 1, 1, 1, 1, 1, 0],
-             [0, 0, 0, 0, 0, 0, 0, 0, 0, 0, 0]])
-
-        numpy.testing.assert_almost_equal(
-            distance_to_channel_d8_array, expected_result)
-
-        # try with zero weights
-        zero_array = numpy.zeros(
-            distance_to_channel_d8_array.shape, dtype=numpy.float32)
-        zero_raster_path = os.path.join(self.workspace_dir, 'zero.tif')
-        zero_raster = driver.Create(
-            zero_raster_path, zero_array.shape[1],
-            zero_array.shape[0], 1, gdal.GDT_Float32, options=(
-                'TILED=YES', 'BIGTIFF=YES', 'COMPRESS=LZW',
-                'BLOCKXSIZE=32', 'BLOCKYSIZE=32'))
-        zero_band = zero_raster.GetRasterBand(1)
-        zero_band.WriteArray(zero_array)
-        zero_band.SetNoDataValue(0)
-        zero_band.FlushCache()
-        zero_raster.FlushCache()
-        zero_band = None
-        zero_raster = None
-        pygeoprocessing.routing.distance_to_channel_d8(
-            (flow_dir_d8_path, 1), (channel_path, 1),
-            distance_to_channel_d8_path,
-            weight_raster_path_band=(zero_raster_path, 1))
-
-        distance_to_channel_d8_raster = gdal.OpenEx(
-            distance_to_channel_d8_path, gdal.OF_RASTER)
-        distance_to_channel_d8_band = (
-            distance_to_channel_d8_raster.GetRasterBand(1))
-        distance_to_channel_d8_array = (
-            distance_to_channel_d8_band.ReadAsArray())
-        distance_to_channel_d8_band = None
-        distance_to_channel_d8_raster = None
-
-        numpy.testing.assert_almost_equal(
-            distance_to_channel_d8_array, zero_array)
-
-    def test_distance_to_channel_mfd(self):
-        """PGP.routing: test distance to channel mfd."""
-        driver = gdal.GetDriverByName('GTiff')
-        flow_dir_mfd_path = os.path.join(
-            self.workspace_dir, 'flow_dir_mfd.tif')
-        flow_dir_mfd_array = numpy.array([
-            [1761607680, 1178599424, 1178599424, 1178599424, 1178599424,
-             1178599424, 1178599424, 1178599424, 1178599424, 1178599424,
-             157286400],
-            [1761607680, 1178599424, 1178599424, 1178599424, 1178599424,
-             1178599424, 1178599424, 1178599424, 1178599424, 1178599424,
-             157286400],
-            [1761607680, 1178599424, 1178599424, 1178599424, 1178599424,
-             1178599424, 1178599424, 1178599424, 1178599424, 1178599424,
-             157286400],
-            [1761607680, 1178599424, 1178599424, 1178599424, 1178599424,
-             1178599424, 1178599424, 1178599424, 1178599424, 1178599424,
-             157286400],
-            [1761607680, 1178599424, 1178599424, 1178599424, 1178599424,
-             1178599424, 1178599424, 1178599424, 1178599424, 1178599424,
-             157286400],
-            [4603904, 983040, 983040, 983040, 983040, 524296, 15, 15, 15, 15,
-             1073741894],
-            [2400, 17984, 17984, 17984, 17984, 17984, 17984, 17984, 17984,
-             17984, 26880],
-            [2400, 17984, 17984, 17984, 17984, 17984, 17984, 17984, 17984,
-             17984, 26880],
-            [2400, 17984, 17984, 17984, 17984, 17984, 17984, 17984, 17984,
-             17984, 26880],
-            [2400, 17984, 17984, 17984, 17984, 17984, 17984, 17984, 17984,
-             17984, 26880],
-            [2400, 17984, 17984, 17984, 17984, 17984, 17984, 17984, 17984,
-             17984, 26880]])
-        flow_dir_mfd_raster = driver.Create(
-            flow_dir_mfd_path, flow_dir_mfd_array.shape[1],
-            flow_dir_mfd_array.shape[0], 1, gdal.GDT_Int32, options=(
-                'TILED=YES', 'BIGTIFF=YES', 'COMPRESS=LZW',
-                'BLOCKXSIZE=32', 'BLOCKYSIZE=32'))
-        flow_dir_mfd_band = flow_dir_mfd_raster.GetRasterBand(1)
-        flow_dir_mfd_band.WriteArray(flow_dir_mfd_array)
-        flow_dir_mfd_band.FlushCache()
-        flow_dir_mfd_band = None
-        flow_dir_mfd_raster = None
-
-        # taken from a manual inspection of a flow accumulation run
-        channel_path = os.path.join(self.workspace_dir, 'channel.tif')
-        channel_array = numpy.array(
-            [[0, 0, 0, 0, 0, 0, 0, 0, 0, 0, 0],
-             [0, 0, 0, 0, 0, 0, 0, 0, 0, 0, 0],
-             [0, 0, 0, 0, 0, 0, 0, 0, 0, 0, 0],
-             [0, 0, 0, 0, 0, 0, 0, 0, 0, 0, 0],
-             [0, 0, 0, 0, 0, 0, 0, 0, 0, 0, 0],
-             [1, 1, 1, 1, 1, 1, 1, 1, 1, 1, 1],
-             [0, 0, 0, 0, 0, 0, 0, 0, 0, 0, 0],
-             [0, 0, 0, 0, 0, 0, 0, 0, 0, 0, 0],
-             [0, 0, 0, 0, 0, 0, 0, 0, 0, 0, 0],
-             [0, 0, 0, 0, 0, 0, 0, 0, 0, 0, 0],
-             [0, 0, 0, 0, 0, 0, 0, 0, 0, 0, 0]])
-
-        channel_raster = driver.Create(
-            channel_path, channel_array.shape[1],
-            channel_array.shape[0], 1, gdal.GDT_Byte, options=(
-                'TILED=YES', 'BIGTIFF=YES', 'COMPRESS=LZW',
-                'BLOCKXSIZE=32', 'BLOCKYSIZE=32'))
-        channel_band = channel_raster.GetRasterBand(1)
-        channel_band.WriteArray(channel_array)
-        channel_band.FlushCache()
-        channel_band = None
-        channel_raster = None
-
-        distance_to_channel_mfd_path = os.path.join(
-            self.workspace_dir, 'distance_to_channel_mfd.tif')
-        pygeoprocessing.routing.distance_to_channel_mfd(
-            (flow_dir_mfd_path, 1), (channel_path, 1),
-            distance_to_channel_mfd_path)
-
-        distance_to_channel_mfd_raster = gdal.OpenEx(
-            distance_to_channel_mfd_path, gdal.OF_RASTER)
-        distance_to_channel_mfd_band = (
-            distance_to_channel_mfd_raster.GetRasterBand(1))
-        distance_to_channel_mfd_array = (
-            distance_to_channel_mfd_band.ReadAsArray())
-        distance_to_channel_mfd_band = None
-        distance_to_channel_mfd_raster = None
-
-        # this is a regression result copied by hand
-        expected_result = numpy.array(
-            [[5.98240137, 6.10285187, 6.15935357, 6.1786881, 6.18299413,
-              6.18346732, 6.18299413, 6.1786881, 6.15935357, 6.10285187,
-              5.98240137],
-             [4.77092897, 4.88539641, 4.93253084, 4.94511769, 4.94677386,
-              4.94677386, 4.94677386, 4.94511769, 4.93253084, 4.88539641,
-              4.77092897],
-             [3.56278943, 3.66892471, 3.70428382, 3.71008039, 3.71008039,
-              3.71008039, 3.71008039, 3.71008039, 3.70428382, 3.66892471,
-              3.56278943],
-             [2.35977407, 2.45309892, 2.47338693, 2.47338693, 2.47338693,
-              2.47338693, 2.47338693, 2.47338693, 2.47338693, 2.45309892,
-              2.35977407],
-             [1.16568542, 1.23669346, 1.23669346, 1.23669346, 1.23669346,
-              1.23669346, 1.23669346, 1.23669346, 1.23669346, 1.23669346,
-              1.16568542],
-             [0., 0., 0., 0., 0., 0., 0., 0., 0., 0., 0.],
-             [1.16568542, 1.23669346, 1.23669346, 1.23669346, 1.23669346,
-              1.23669346, 1.23669346, 1.23669346, 1.23669346, 1.23669346,
-              1.16568542],
-             [2.35977407, 2.45309892, 2.47338693, 2.47338693, 2.47338693,
-              2.47338693, 2.47338693, 2.47338693, 2.47338693, 2.45309892,
-              2.35977407],
-             [3.56278943, 3.66892471, 3.70428382, 3.71008039, 3.71008039,
-              3.71008039, 3.71008039, 3.71008039, 3.70428382, 3.66892471,
-              3.56278943],
-             [4.77092897, 4.88539641, 4.93253084, 4.94511769, 4.94677386,
-              4.94677386, 4.94677386, 4.94511769, 4.93253084, 4.88539641,
-              4.77092897],
-             [5.98240137, 6.10285187, 6.15935357, 6.1786881, 6.18299413,
-              6.18346732, 6.18299413, 6.1786881, 6.15935357, 6.10285187,
-              5.98240137]])
-
-        numpy.testing.assert_almost_equal(
-            distance_to_channel_mfd_array, expected_result)
-
-    def test_distance_to_channel_mfd_with_weights(self):
-        """PGP.routing: test distance to channel mfd with weights."""
-        driver = gdal.GetDriverByName('GTiff')
-        flow_dir_mfd_path = os.path.join(
-            self.workspace_dir, 'flow_dir_mfd.tif')
-        flow_dir_mfd_array = numpy.array([
-            [1761607680, 1178599424, 1178599424, 1178599424, 1178599424,
-             1178599424, 1178599424, 1178599424, 1178599424, 1178599424,
-             157286400],
-            [1761607680, 1178599424, 1178599424, 1178599424, 1178599424,
-             1178599424, 1178599424, 1178599424, 1178599424, 1178599424,
-             157286400],
-            [1761607680, 1178599424, 1178599424, 1178599424, 1178599424,
-             1178599424, 1178599424, 1178599424, 1178599424, 1178599424,
-             157286400],
-            [1761607680, 1178599424, 1178599424, 1178599424, 1178599424,
-             1178599424, 1178599424, 1178599424, 1178599424, 1178599424,
-             157286400],
-            [1761607680, 1178599424, 1178599424, 1178599424, 1178599424,
-             1178599424, 1178599424, 1178599424, 1178599424, 1178599424,
-             157286400],
-            [4603904, 983040, 983040, 983040, 983040, 524296, 15, 15, 15, 15,
-             1073741894],
-            [2400, 17984, 17984, 17984, 17984, 17984, 17984, 17984, 17984,
-             17984, 26880],
-            [2400, 17984, 17984, 17984, 17984, 17984, 17984, 17984, 17984,
-             17984, 26880],
-            [2400, 17984, 17984, 17984, 17984, 17984, 17984, 17984, 17984,
-             17984, 26880],
-            [2400, 17984, 17984, 17984, 17984, 17984, 17984, 17984, 17984,
-             17984, 26880],
-            [2400, 17984, 17984, 17984, 17984, 17984, 17984, 17984, 17984,
-             17984, 26880]])
-        flow_dir_mfd_raster = driver.Create(
-            flow_dir_mfd_path, flow_dir_mfd_array.shape[1],
-            flow_dir_mfd_array.shape[0], 1, gdal.GDT_Int32, options=(
-                'TILED=YES', 'BIGTIFF=YES', 'COMPRESS=LZW',
-                'BLOCKXSIZE=32', 'BLOCKYSIZE=32'))
-        flow_dir_mfd_band = flow_dir_mfd_raster.GetRasterBand(1)
-        flow_dir_mfd_band.WriteArray(flow_dir_mfd_array)
-        flow_dir_mfd_band.FlushCache()
-        flow_dir_mfd_band = None
-        flow_dir_mfd_raster = None
-
-        flow_weight_array = numpy.empty(flow_dir_mfd_array.shape)
-        flow_weight_array[:] = 2.0
-        flow_dir_mfd_weight_path = os.path.join(
-            self.workspace_dir, 'flow_dir_mfd_weights.tif')
-        flow_dir_mfd_weight_raster = driver.Create(
-            flow_dir_mfd_weight_path, flow_weight_array.shape[1],
-            flow_weight_array.shape[0], 1, gdal.GDT_Int32, options=(
-                'TILED=YES', 'BIGTIFF=YES', 'COMPRESS=LZW',
-                'BLOCKXSIZE=32', 'BLOCKYSIZE=32'))
-        flow_dir_mfd_weight_band = flow_dir_mfd_weight_raster.GetRasterBand(1)
-        flow_dir_mfd_weight_band.WriteArray(flow_weight_array)
-        flow_dir_mfd_weight_band.FlushCache()
-        flow_dir_mfd_weight_band = None
-        flow_dir_mfd_weight_raster = None
-
-        # taken from a manual inspection of a flow accumulation run
-        channel_path = os.path.join(self.workspace_dir, 'channel.tif')
-        channel_array = numpy.array(
-            [[0, 0, 0, 0, 0, 0, 0, 0, 0, 0, 0],
-             [0, 0, 0, 0, 0, 0, 0, 0, 0, 0, 0],
-             [0, 0, 0, 0, 0, 0, 0, 0, 0, 0, 0],
-             [0, 0, 0, 0, 0, 0, 0, 0, 0, 0, 0],
-             [0, 0, 0, 0, 0, 0, 0, 0, 0, 0, 0],
-             [1, 1, 1, 1, 1, 1, 1, 1, 1, 1, 1],
-             [0, 0, 0, 0, 0, 0, 0, 0, 0, 0, 0],
-             [0, 0, 0, 0, 0, 0, 0, 0, 0, 0, 0],
-             [0, 0, 0, 0, 0, 0, 0, 0, 0, 0, 0],
-             [0, 0, 0, 0, 0, 0, 0, 0, 0, 0, 0],
-             [0, 0, 0, 0, 0, 0, 0, 0, 0, 0, 0]])
-
-        channel_raster = driver.Create(
-            channel_path, channel_array.shape[1],
-            channel_array.shape[0], 1, gdal.GDT_Byte, options=(
-                'TILED=YES', 'BIGTIFF=YES', 'COMPRESS=LZW',
-                'BLOCKXSIZE=32', 'BLOCKYSIZE=32'))
-        channel_band = channel_raster.GetRasterBand(1)
-        channel_band.WriteArray(channel_array)
-        channel_band.FlushCache()
-        channel_band = None
-        channel_raster = None
-
-        distance_to_channel_mfd_path = os.path.join(
-            self.workspace_dir, 'distance_to_channel_mfd.tif')
-        pygeoprocessing.routing.distance_to_channel_mfd(
-            (flow_dir_mfd_path, 1), (channel_path, 1),
-            distance_to_channel_mfd_path,
-            weight_raster_path_band=(flow_dir_mfd_weight_path, 1))
-
-        distance_to_channel_mfd_raster = gdal.OpenEx(
-            distance_to_channel_mfd_path, gdal.OF_RASTER)
-        distance_to_channel_mfd_band = (
-            distance_to_channel_mfd_raster.GetRasterBand(1))
-        distance_to_channel_mfd_array = (
-            distance_to_channel_mfd_band.ReadAsArray())
-        distance_to_channel_mfd_band = None
-        distance_to_channel_mfd_raster = None
-
-        # this is a regression result copied by hand
-        expected_result = numpy.array(
-            [
-             [10., 10., 10., 10., 10., 10., 10., 10., 10., 10., 10.],
-             [8., 8., 8., 8., 8., 8., 8., 8., 8., 8., 8.],
-             [6., 6., 6., 6., 6., 6., 6., 6., 6., 6., 6.],
-             [4., 4., 4., 4., 4., 4., 4., 4., 4., 4., 4.],
-             [2., 2., 2., 2., 2., 2., 2., 2., 2., 2., 2.],
-             [0., 0., 0., 0., 0., 0., 0., 0., 0., 0., 0.],
-             [2., 2., 2., 2., 2., 2., 2., 2., 2., 2., 2.],
-             [4., 4., 4., 4., 4., 4., 4., 4., 4., 4., 4.],
-             [6., 6., 6., 6., 6., 6., 6., 6., 6., 6., 6.],
-             [8., 8., 8., 8., 8., 8., 8., 8., 8., 8., 8.],
-             [10., 10., 10., 10., 10., 10., 10., 10., 10., 10., 10.],
-            ])
-
-        numpy.testing.assert_almost_equal(
-            distance_to_channel_mfd_array, expected_result)
-
-        # try with zero weights
-        zero_array = numpy.zeros(
-            expected_result.shape, dtype=numpy.float32)
-        zero_raster_path = os.path.join(self.workspace_dir, 'zero.tif')
-        zero_raster = driver.Create(
-            zero_raster_path, zero_array.shape[1],
-            zero_array.shape[0], 1, gdal.GDT_Float32, options=(
-                'TILED=YES', 'BIGTIFF=YES', 'COMPRESS=LZW',
-                'BLOCKXSIZE=32', 'BLOCKYSIZE=32'))
-        zero_band = zero_raster.GetRasterBand(1)
-        zero_band.WriteArray(zero_array)
-        zero_band.SetNoDataValue(0)
-        zero_band.FlushCache()
-        zero_raster.FlushCache()
-        zero_band = None
-        zero_raster = None
-        pygeoprocessing.routing.distance_to_channel_mfd(
-            (flow_dir_mfd_path, 1), (channel_path, 1),
-            distance_to_channel_mfd_path,
-            weight_raster_path_band=(zero_raster_path, 1))
-
-        distance_to_channel_d8_raster = gdal.OpenEx(
-            distance_to_channel_mfd_path, gdal.OF_RASTER)
-        distance_to_channel_d8_band = (
-            distance_to_channel_d8_raster.GetRasterBand(1))
-        distance_to_channel_d8_array = (
-            distance_to_channel_d8_band.ReadAsArray())
-        distance_to_channel_d8_band = None
-        distance_to_channel_d8_raster = None
-
-        numpy.testing.assert_almost_equal(
-            distance_to_channel_d8_array, zero_array)
-
-    def test_flow_dir_mfd_plateau(self):
-        """PGP.routing: MFD on a plateau."""
-        import pygeoprocessing.routing
-
-        driver = gdal.GetDriverByName('GTiff')
-        try:
-            os.makedirs(self.workspace_dir)
-        except OSError:
-            pass
-        dem_path = os.path.join(self.workspace_dir, 'dem.tif')
-        # this makes a flat raster
-        n = 100
-        dem_array = numpy.zeros((n, n))
-        dem_nodata = -1
-        dem_array[2, :] = 1e-12
-        dem_array[n//2, :] = 1e-12
-        dem_array[3*n//4, :] = 1e-12
-        dem_raster = driver.Create(
-            dem_path, dem_array.shape[1], dem_array.shape[0], 1,
-            gdal.GDT_Float32)
-        wgs84 = osr.SpatialReference()
-        wgs84.ImportFromEPSG(4326)
-        dem_raster.SetGeoTransform([1, 1.0, 0.0, 1, 0.0, -1.0])
-        dem_raster.SetProjection(wgs84.ExportToWkt())
-
-        dem_band = dem_raster.GetRasterBand(1)
-        dem_band.WriteArray(dem_array)
-        dem_band.SetNoDataValue(dem_nodata)
-        dem_band.FlushCache()
-        dem_band = None
-        dem_raster = None
-
-        target_flow_dir_path = os.path.join(
-            self.workspace_dir, 'flow_dir.tif')
-
-        pygeoprocessing.routing.flow_dir_mfd(
-            (dem_path, 1), target_flow_dir_path,
-            working_dir=self.workspace_dir)
-
-        flow_dir_raster = gdal.OpenEx(target_flow_dir_path, gdal.OF_RASTER)
-        flow_dir_array = flow_dir_raster.ReadAsArray()
-        flow_dir_raster = None
-        flow_dir_nodata = pygeoprocessing.get_raster_info(
-            target_flow_dir_path)['nodata'][0]
-        self.assertTrue(not numpy.isclose(
-            flow_dir_array[1:-1, 1: -1], flow_dir_nodata).any(),
-            'all flow directions should be defined')
+"""PyGeoprocessing routing test suite."""
+import os
+import logging
+import shutil
+import tempfile
+import unittest
+
+from osgeo import gdal
+from osgeo import osr
+import numpy
+import numpy.testing
+
+import pygeoprocessing
+import pygeoprocessing.routing
+
+LOGGER = logging.getLogger(__name__)
+
+
+class TestRouting(unittest.TestCase):
+    """Tests for pygeoprocessing.routing."""
+    def setUp(self):
+        """Create a temporary workspace that's deleted later."""
+        self.workspace_dir = tempfile.mkdtemp()
+        if not os.path.exists(self.workspace_dir):
+            os.makedirs(self.workspace_dir)
+
+    def tearDown(self):
+        """Clean up remaining files."""
+        shutil.rmtree(self.workspace_dir)
+
+    def test_pit_filling(self):
+        """PGP.routing: test pitfilling."""
+        driver = gdal.GetDriverByName('GTiff')
+        base_path = os.path.join(self.workspace_dir, 'base.tif')
+        dem_array = numpy.zeros((11, 11))
+        dem_array[3:8, 3:8] = -1.0
+        dem_array[0, 0] = -1.0
+        raster = driver.Create(
+            base_path, dem_array.shape[1], dem_array.shape[0], 2,
+            gdal.GDT_Float32)
+        band = raster.GetRasterBand(1)
+        band.WriteArray(dem_array)
+        band.FlushCache()
+        band = None
+        raster = None
+        fill_path = os.path.join(self.workspace_dir, 'filled.tif')
+
+        pygeoprocessing.routing.fill_pits(
+            (base_path, 1), fill_path, working_dir=self.workspace_dir)
+
+        result_raster = gdal.OpenEx(fill_path, gdal.OF_RASTER)
+        raster_count = result_raster.RasterCount
+        result_band = result_raster.GetRasterBand(1)
+        result_array = result_band.ReadAsArray()
+        result_band = None
+        result_raster = None
+        self.assertEqual(raster_count, 1, "expect 1 band output")
+        self.assertEqual(result_array.dtype, numpy.float32)
+        # the expected result is that the pit is filled in
+        dem_array[3:8, 3:8] = 0.0
+        numpy.testing.assert_almost_equal(result_array, dem_array)
+
+    def test_pit_filling_path_band_checking(self):
+        """PGP.routing: test pitfilling catches path-band formatting errors."""
+        with self.assertRaises(ValueError):
+            pygeoprocessing.routing.fill_pits(
+                ('invalid path', 1), 'foo')
+
+        with self.assertRaises(ValueError):
+            pygeoprocessing.routing.fill_pits(
+                'invalid path', 'foo')
+
+    def test_pit_filling_nodata_int(self):
+        """PGP.routing: test pitfilling with nodata value."""
+        driver = gdal.GetDriverByName('GTiff')
+        base_path = os.path.join(self.workspace_dir, 'base.tif')
+        dem_array = numpy.zeros((11, 11), dtype=numpy.int32)
+        nodata = 9999
+        dem_array[3:8, 3:8] = -1
+        dem_array[0, 0] = -1
+        dem_array[1, 1] = nodata
+        raster = driver.Create(
+            base_path, dem_array.shape[1], dem_array.shape[0], 1,
+            gdal.GDT_Int32)
+        band = raster.GetRasterBand(1)
+        band.WriteArray(dem_array)
+        band.FlushCache()
+        band = None
+        raster = None
+        fill_path = os.path.join(self.workspace_dir, 'filled.tif')
+
+        pygeoprocessing.routing.fill_pits(
+            (base_path, 1), fill_path, working_dir=self.workspace_dir)
+
+        result_raster = gdal.OpenEx(fill_path, gdal.OF_RASTER)
+        result_band = result_raster.GetRasterBand(1)
+        result_array = result_band.ReadAsArray()
+        result_band = None
+        result_raster = None
+        self.assertEqual(result_array.dtype, numpy.int32)
+        # the expected result is that the pit is filled in
+        dem_array[3:8, 3:8] = 0.0
+        numpy.testing.assert_almost_equal(result_array, dem_array)
+
+    def test_flow_dir_d8(self):
+        """PGP.routing: test D8 flow."""
+        driver = gdal.GetDriverByName('GTiff')
+        dem_path = os.path.join(self.workspace_dir, 'dem.tif')
+        dem_array = numpy.zeros((11, 11))
+        dem_raster = driver.Create(
+            dem_path, dem_array.shape[1], dem_array.shape[0], 1,
+            gdal.GDT_Float32, options=(
+                'TILED=NO', 'BIGTIFF=YES', 'COMPRESS=LZW',
+                'BLOCKXSIZE=11', 'BLOCKYSIZE=1'))
+
+        dem_band = dem_raster.GetRasterBand(1)
+        dem_band.WriteArray(dem_array)
+        dem_band.FlushCache()
+        dem_band = None
+        dem_raster = None
+
+        target_flow_dir_path = os.path.join(
+            self.workspace_dir, 'flow_dir.tif')
+
+        pygeoprocessing.routing.flow_dir_d8(
+            (dem_path, 1), target_flow_dir_path,
+            working_dir=self.workspace_dir)
+
+        flow_dir_raster = gdal.OpenEx(target_flow_dir_path, gdal.OF_RASTER)
+        flow_dir_band = flow_dir_raster.GetRasterBand(1)
+        flow_array = flow_dir_band.ReadAsArray()
+        flow_dir_band = None
+        flow_dir_raster = None
+        self.assertEqual(flow_array.dtype, numpy.uint8)
+        # this is a regression result saved by hand
+        expected_result = numpy.array([
+            [2, 2, 2, 2, 2, 2, 2, 2, 2, 2, 0],
+            [4, 2, 2, 2, 2, 2, 2, 2, 2, 2, 0],
+            [4, 4, 2, 2, 2, 2, 2, 2, 2, 0, 0],
+            [4, 4, 4, 2, 2, 2, 2, 2, 0, 0, 0],
+            [4, 4, 4, 4, 2, 2, 2, 0, 0, 0, 0],
+            [4, 4, 4, 4, 4, 2, 0, 0, 0, 0, 0],
+            [4, 4, 4, 4, 4, 6, 0, 0, 0, 0, 0],
+            [4, 4, 4, 4, 6, 6, 6, 0, 0, 0, 0],
+            [4, 4, 4, 6, 6, 6, 6, 6, 0, 0, 0],
+            [4, 4, 6, 6, 6, 6, 6, 6, 6, 0, 0],
+            [4, 6, 6, 6, 6, 6, 6, 6, 6, 6, 0]])
+        numpy.testing.assert_almost_equal(flow_array, expected_result)
+
+    def test_flow_accum_d8(self):
+        """PGP.routing: test D8 flow accum."""
+        driver = gdal.GetDriverByName('GTiff')
+        flow_dir_path = os.path.join(self.workspace_dir, 'flow_dir.tif')
+        # this was generated from a pre-calculated plateau drain dem
+        flow_dir_array = numpy.array([
+            [2, 2, 2, 2, 2, 2, 2, 2, 2, 2, 0],
+            [4, 2, 2, 2, 2, 2, 2, 2, 2, 2, 0],
+            [4, 4, 2, 2, 2, 2, 2, 2, 2, 0, 0],
+            [4, 4, 4, 2, 2, 2, 2, 2, 0, 0, 0],
+            [4, 4, 4, 4, 2, 2, 2, 0, 0, 0, 0],
+            [4, 4, 4, 4, 4, 2, 0, 0, 0, 0, 0],
+            [4, 4, 4, 4, 4, 6, 0, 0, 0, 0, 0],
+            [4, 4, 4, 4, 6, 6, 6, 0, 0, 0, 0],
+            [4, 4, 4, 6, 6, 6, 6, 6, 0, 0, 0],
+            [4, 4, 6, 6, 6, 6, 6, 6, 6, 0, 0],
+            [4, 6, 6, 6, 6, 6, 6, 6, 6, 6, 0]])
+        flow_dir_raster = driver.Create(
+            flow_dir_path, flow_dir_array.shape[1], flow_dir_array.shape[0],
+            1, gdal.GDT_Float32, options=(
+                'TILED=YES', 'BIGTIFF=YES', 'COMPRESS=LZW',
+                'BLOCKXSIZE=32', 'BLOCKYSIZE=32'))
+
+        flow_dir_band = flow_dir_raster.GetRasterBand(1)
+        flow_dir_band.WriteArray(flow_dir_array)
+        flow_dir_band.FlushCache()
+        flow_dir_band = None
+        flow_dir_raster = None
+
+        target_flow_accum_path = os.path.join(
+            self.workspace_dir, 'flow_accum.tif')
+
+        pygeoprocessing.routing.flow_accumulation_d8(
+            (flow_dir_path, 1), target_flow_accum_path)
+
+        flow_accum_raster = gdal.OpenEx(
+            target_flow_accum_path, gdal.OF_RASTER)
+        flow_accum_band = flow_accum_raster.GetRasterBand(1)
+        flow_accum_array = flow_accum_band.ReadAsArray()
+        flow_accum_band = None
+        flow_accum_raster = None
+        self.assertEqual(flow_accum_array.dtype, numpy.float64)
+
+        # this is a regression result saved by hand
+        expected_result = numpy.array(
+            [[1, 2, 3, 4, 5, 6, 5, 4, 3, 2, 1],
+             [1, 1, 2, 3, 4, 5, 4, 3, 2, 1, 1],
+             [2, 1, 1, 2, 3, 4, 3, 2, 1, 1, 2],
+             [3, 2, 1, 1, 2, 3, 2, 1, 1, 2, 3],
+             [4, 3, 2, 1, 1, 2, 1, 1, 2, 3, 4],
+             [5, 4, 3, 2, 1, 1, 1, 2, 3, 4, 5],
+             [5, 4, 3, 2, 1, 1, 1, 2, 3, 4, 5],
+             [4, 3, 2, 1, 1, 2, 1, 1, 2, 3, 4],
+             [3, 2, 1, 1, 2, 3, 2, 1, 1, 2, 3],
+             [2, 1, 1, 2, 3, 4, 3, 2, 1, 1, 2],
+             [1, 1, 2, 3, 4, 5, 4, 3, 2, 1, 1]])
+
+        numpy.testing.assert_almost_equal(flow_accum_array, expected_result)
+
+    def test_flow_accum_d8_flow_weights(self):
+        """PGP.routing: test D8 flow accum with flow weights."""
+        driver = gdal.GetDriverByName('GTiff')
+        flow_dir_path = os.path.join(self.workspace_dir, 'flow_dir.tif')
+        # this was generated from a pre-calculated plateau drain dem
+        flow_dir_array = numpy.array([
+            [2, 2, 2, 2, 2, 2, 2, 2, 2, 2, 0],
+            [4, 2, 2, 2, 2, 2, 2, 2, 2, 2, 0],
+            [4, 4, 2, 2, 2, 2, 2, 2, 2, 0, 0],
+            [4, 4, 4, 2, 2, 2, 2, 2, 0, 0, 0],
+            [4, 4, 4, 4, 2, 2, 2, 0, 0, 0, 0],
+            [4, 4, 4, 4, 4, 2, 0, 0, 0, 0, 0],
+            [4, 4, 4, 4, 4, 6, 0, 0, 0, 0, 0],
+            [4, 4, 4, 4, 6, 6, 6, 0, 0, 0, 0],
+            [4, 4, 4, 6, 6, 6, 6, 6, 0, 0, 0],
+            [4, 4, 6, 6, 6, 6, 6, 6, 6, 0, 0],
+            [4, 6, 6, 6, 6, 6, 6, 6, 6, 6, 0]])
+        flow_dir_raster = driver.Create(
+            flow_dir_path, flow_dir_array.shape[1], flow_dir_array.shape[0],
+            1, gdal.GDT_Float32, options=(
+                'TILED=YES', 'BIGTIFF=YES', 'COMPRESS=LZW',
+                'BLOCKXSIZE=32', 'BLOCKYSIZE=32'))
+
+        flow_dir_band = flow_dir_raster.GetRasterBand(1)
+        flow_dir_band.WriteArray(flow_dir_array)
+        flow_dir_band.FlushCache()
+        flow_dir_band = None
+        flow_dir_raster = None
+
+        flow_weight_raster_path = os.path.join(
+            self.workspace_dir, 'flow_weights.tif')
+        flow_weight_array = numpy.empty(
+            flow_dir_array.shape)
+        flow_weight_constant = 2.7
+        flow_weight_array[:] = flow_weight_constant
+
+        flow_weight_raster = driver.Create(
+            flow_weight_raster_path, flow_weight_array.shape[1],
+            flow_weight_array.shape[0], 1, gdal.GDT_Float32, options=(
+                'TILED=YES', 'BIGTIFF=YES', 'COMPRESS=LZW',
+                'BLOCKXSIZE=32', 'BLOCKYSIZE=32'))
+        flow_weight_band = flow_weight_raster.GetRasterBand(1)
+        flow_weight_band.WriteArray(flow_weight_array)
+        flow_weight_band.FlushCache()
+        flow_weight_band = None
+        flow_weight_raster = None
+
+        target_flow_accum_path = os.path.join(
+            self.workspace_dir, 'flow_accum.tif')
+
+        pygeoprocessing.routing.flow_accumulation_d8(
+            (flow_dir_path, 1), target_flow_accum_path,
+            weight_raster_path_band=(flow_weight_raster_path, 1))
+
+        flow_accum_raster = gdal.OpenEx(
+            target_flow_accum_path, gdal.OF_RASTER)
+        flow_accum_band = flow_accum_raster.GetRasterBand(1)
+        flow_accum_array = flow_accum_band.ReadAsArray()
+        flow_accum_band = None
+        flow_accum_raster = None
+        self.assertEqual(flow_accum_array.dtype, numpy.float64)
+
+        # this is a regression result saved by hand from a simple run but
+        # multiplied by the flow weight constant so we know flow weights work.
+        expected_result = flow_weight_constant * numpy.array(
+            [[1, 2, 3, 4, 5, 6, 5, 4, 3, 2, 1],
+             [1, 1, 2, 3, 4, 5, 4, 3, 2, 1, 1],
+             [2, 1, 1, 2, 3, 4, 3, 2, 1, 1, 2],
+             [3, 2, 1, 1, 2, 3, 2, 1, 1, 2, 3],
+             [4, 3, 2, 1, 1, 2, 1, 1, 2, 3, 4],
+             [5, 4, 3, 2, 1, 1, 1, 2, 3, 4, 5],
+             [5, 4, 3, 2, 1, 1, 1, 2, 3, 4, 5],
+             [4, 3, 2, 1, 1, 2, 1, 1, 2, 3, 4],
+             [3, 2, 1, 1, 2, 3, 2, 1, 1, 2, 3],
+             [2, 1, 1, 2, 3, 4, 3, 2, 1, 1, 2],
+             [1, 1, 2, 3, 4, 5, 4, 3, 2, 1, 1]], dtype=numpy.float64)
+
+        numpy.testing.assert_almost_equal(
+            flow_accum_array, expected_result, 6)
+
+        pygeoprocessing.routing.flow_accumulation_d8(
+            (flow_dir_path, 1), target_flow_accum_path,
+            weight_raster_path_band=(flow_weight_raster_path, 1))
+
+        flow_accum_raster = gdal.OpenEx(
+            target_flow_accum_path, gdal.OF_RASTER)
+        flow_accum_band = flow_accum_raster.GetRasterBand(1)
+        flow_accum_array = flow_accum_band.ReadAsArray()
+        flow_accum_band = None
+        flow_accum_raster = None
+        self.assertEqual(flow_accum_array.dtype, numpy.float64)
+
+        # this is a regression result saved by hand from a simple run but
+        # multiplied by the flow weight constant so we know flow weights work.
+        zero_array = numpy.zeros(flow_dir_array.shape)
+        zero_raster_path = os.path.join(self.workspace_dir, 'zero.tif')
+        zero_raster = driver.Create(
+            zero_raster_path, zero_array.shape[1],
+            zero_array.shape[0], 1, gdal.GDT_Float32, options=(
+                'TILED=YES', 'BIGTIFF=YES', 'COMPRESS=LZW',
+                'BLOCKXSIZE=32', 'BLOCKYSIZE=32'))
+        zero_band = zero_raster.GetRasterBand(1)
+        zero_band.WriteArray(zero_array)
+        # doing this on purpose to make the weights as complicated as possible
+        zero_band.SetNoDataValue(0)
+        zero_band.FlushCache()
+        zero_band = None
+        zero_raster = None
+
+        pygeoprocessing.routing.flow_accumulation_d8(
+            (flow_dir_path, 1), target_flow_accum_path,
+            weight_raster_path_band=(zero_raster_path, 1))
+        flow_accum_raster = gdal.OpenEx(
+            target_flow_accum_path, gdal.OF_RASTER)
+        flow_accum_band = flow_accum_raster.GetRasterBand(1)
+        flow_accum_array = flow_accum_band.ReadAsArray()
+        flow_accum_band = None
+        flow_accum_raster = None
+        self.assertEqual(flow_accum_array.dtype, numpy.float64)
+
+        numpy.testing.assert_almost_equal(
+            flow_accum_array, zero_array, 6)
+
+    def test_flow_dir_mfd(self):
+        """PGP.routing: test multiple flow dir."""
+        driver = gdal.GetDriverByName('GTiff')
+        dem_path = os.path.join(self.workspace_dir, 'dem.tif')
+        # this makes a flat raster with a left-to-right central channel
+        dem_array = numpy.zeros((11, 11))
+        dem_array[5, :] = -1
+        dem_raster = driver.Create(
+            dem_path, dem_array.shape[1], dem_array.shape[0], 1,
+            gdal.GDT_Float32, options=(
+                'TILED=NO', 'BIGTIFF=YES', 'COMPRESS=LZW',
+                'BLOCKXSIZE=11', 'BLOCKYSIZE=1'))
+
+        dem_band = dem_raster.GetRasterBand(1)
+        dem_band.WriteArray(dem_array)
+        dem_band.FlushCache()
+        dem_band = None
+        dem_raster = None
+
+        target_flow_dir_path = os.path.join(
+            self.workspace_dir, 'flow_dir.tif')
+
+        pygeoprocessing.routing.flow_dir_mfd(
+            (dem_path, 1), target_flow_dir_path,
+            working_dir=self.workspace_dir)
+
+        flow_dir_raster = gdal.OpenEx(target_flow_dir_path, gdal.OF_RASTER)
+        flow_dir_band = flow_dir_raster.GetRasterBand(1)
+        flow_array = flow_dir_band.ReadAsArray()
+        flow_dir_band = None
+        flow_dir_raster = None
+        self.assertEqual(flow_array.dtype, numpy.int32)
+
+        # this was generated from a hand checked result
+        expected_result = numpy.array([
+            [1761607680, 1178599424, 1178599424, 1178599424, 1178599424,
+             1178599424, 1178599424, 1178599424, 1178599424, 1178599424,
+             157286400],
+            [1761607680, 1178599424, 1178599424, 1178599424, 1178599424,
+             1178599424, 1178599424, 1178599424, 1178599424, 1178599424,
+             157286400],
+            [1761607680, 1178599424, 1178599424, 1178599424, 1178599424,
+             1178599424, 1178599424, 1178599424, 1178599424, 1178599424,
+             157286400],
+            [1761607680, 1178599424, 1178599424, 1178599424, 1178599424,
+             1178599424, 1178599424, 1178599424, 1178599424, 1178599424,
+             157286400],
+            [1761607680, 1178599424, 1178599424, 1178599424, 1178599424,
+             1178599424, 1178599424, 1178599424, 1178599424, 1178599424,
+             157286400],
+            [4603904, 983040, 983040, 983040, 983040, 524296, 15, 15, 15, 15,
+             1073741894],
+            [2400, 17984, 17984, 17984, 17984, 17984, 17984, 17984, 17984,
+             17984, 26880],
+            [2400, 17984, 17984, 17984, 17984, 17984, 17984, 17984, 17984,
+             17984, 26880],
+            [2400, 17984, 17984, 17984, 17984, 17984, 17984, 17984, 17984,
+             17984, 26880],
+            [2400, 17984, 17984, 17984, 17984, 17984, 17984, 17984, 17984,
+             17984, 26880],
+            [2400, 17984, 17984, 17984, 17984, 17984, 17984, 17984, 17984,
+             17984, 26880]])
+
+        numpy.testing.assert_almost_equal(flow_array, expected_result)
+
+    def test_flow_accum_mfd(self):
+        """PGP.routing: test flow accumulation for multiple flow."""
+        driver = gdal.GetDriverByName('GTiff')
+
+        n = 11
+        dem_path = os.path.join(self.workspace_dir, 'dem.tif')
+        dem_array = numpy.zeros((n, n))
+        dem_raster = driver.Create(
+            dem_path, dem_array.shape[1], dem_array.shape[0], 1,
+            gdal.GDT_Float32, options=(
+                'TILED=YES', 'BIGTIFF=YES', 'COMPRESS=LZW',
+                'BLOCKXSIZE=32', 'BLOCKYSIZE=32'))
+
+        dem_array[int(n/2), :] = -1
+
+        dem_band = dem_raster.GetRasterBand(1)
+        dem_band.WriteArray(dem_array)
+        dem_band.FlushCache()
+        dem_band = None
+        dem_raster = None
+
+        flow_dir_path = os.path.join(self.workspace_dir, 'flow_dir.tif')
+        pygeoprocessing.routing.flow_dir_mfd(
+            (dem_path, 1), flow_dir_path,
+            working_dir=self.workspace_dir)
+
+        target_flow_accum_path = os.path.join(
+            self.workspace_dir, 'flow_accum_mfd.tif')
+
+        pygeoprocessing.routing.flow_accumulation_mfd(
+            (flow_dir_path, 1), target_flow_accum_path)
+
+        flow_accum_raster = gdal.OpenEx(
+            target_flow_accum_path, gdal.OF_RASTER)
+        flow_accum_band = flow_accum_raster.GetRasterBand(1)
+        flow_array = flow_accum_band.ReadAsArray()
+        flow_accum_band = None
+        flow_accum_raster = None
+        self.assertEqual(flow_array.dtype, numpy.float64)
+
+        # this was generated from a hand-checked result
+        expected_result = numpy.array([
+            [1., 1., 1., 1., 1., 1., 1., 1., 1., 1., 1.],
+            [1.88571429, 2.11428571, 2., 2., 2., 2., 2., 2., 2., 2.11428571,
+             1.88571429],
+            [2.7355102, 3.23183673, 3.03265306, 3., 3., 3., 3., 3.,
+             3.03265306, 3.23183673, 2.7355102],
+            [3.56468805, 4.34574927, 4.08023324, 4.00932945, 4., 4., 4.,
+             4.00932945, 4.08023324, 4.34574927, 3.56468805],
+            [4.38045548, 5.45412012, 5.13583673, 5.02692212, 5.00266556, 5.,
+             5.00266556, 5.02692212, 5.13583673, 5.45412012, 4.38045548],
+            [60.5, 51.12681336, 39.01272503, 27.62141227, 16.519192,
+             11.00304635, 16.519192, 27.62141227, 39.01272503, 51.12681336,
+             60.5],
+            [4.38045548, 5.45412012, 5.13583673, 5.02692212, 5.00266556, 5.,
+             5.00266556, 5.02692212, 5.13583673, 5.45412012, 4.38045548],
+            [3.56468805, 4.34574927, 4.08023324, 4.00932945, 4., 4., 4.,
+             4.00932945, 4.08023324, 4.34574927, 3.56468805],
+            [2.7355102, 3.23183673, 3.03265306, 3., 3., 3., 3., 3.,
+             3.03265306, 3.23183673, 2.7355102],
+            [1.88571429, 2.11428571, 2., 2., 2., 2., 2., 2., 2., 2.11428571,
+             1.88571429],
+            [1., 1., 1., 1., 1., 1., 1., 1., 1., 1., 1.]])
+
+        numpy.testing.assert_almost_equal(flow_array, expected_result)
+
+    def test_flow_accum_mfd_with_weights(self):
+        """PGP.routing: test flow accum for mfd with weights."""
+        driver = gdal.GetDriverByName('GTiff')
+
+        n = 11
+        dem_raster_path = os.path.join(self.workspace_dir, 'dem.tif')
+        dem_array = numpy.zeros((n, n))
+        dem_raster = driver.Create(
+            dem_raster_path, dem_array.shape[1], dem_array.shape[0], 1,
+            gdal.GDT_Float32, options=(
+                'TILED=YES', 'BIGTIFF=YES', 'COMPRESS=LZW',
+                'BLOCKXSIZE=32', 'BLOCKYSIZE=32'))
+
+        dem_array[int(n/2), :] = -1
+
+        dem_band = dem_raster.GetRasterBand(1)
+        dem_band.WriteArray(dem_array)
+        dem_band.FlushCache()
+        dem_band = None
+        dem_raster = None
+
+        flow_dir_path = os.path.join(self.workspace_dir, 'flow_dir.tif')
+        pygeoprocessing.routing.flow_dir_mfd(
+            (dem_raster_path, 1), flow_dir_path,
+            working_dir=self.workspace_dir)
+
+        flow_weight_raster_path = os.path.join(
+            self.workspace_dir, 'flow_weights.tif')
+        flow_weight_array = numpy.empty((n, n))
+        flow_weight_constant = 2.7
+        flow_weight_array[:] = flow_weight_constant
+        pygeoprocessing.new_raster_from_base(
+            flow_dir_path, flow_weight_raster_path, gdal.GDT_Float32,
+            [-1.0])
+        flow_weight_raster = gdal.OpenEx(
+            flow_weight_raster_path, gdal.OF_RASTER | gdal.GA_Update)
+        flow_weight_band = flow_weight_raster.GetRasterBand(1)
+        flow_weight_band.WriteArray(flow_weight_array)
+        flow_weight_band.FlushCache()
+        flow_weight_band = None
+        flow_weight_raster = None
+
+        target_flow_accum_path = os.path.join(
+            self.workspace_dir, 'flow_accum_mfd.tif')
+
+        pygeoprocessing.routing.flow_accumulation_mfd(
+            (flow_dir_path, 1), target_flow_accum_path,
+            weight_raster_path_band=(flow_weight_raster_path, 1))
+
+        flow_accum_raster = gdal.OpenEx(
+            target_flow_accum_path, gdal.OF_RASTER)
+        flow_accum_band = flow_accum_raster.GetRasterBand(1)
+        flow_array = flow_accum_band.ReadAsArray()
+        flow_accum_band = None
+        flow_accum_raster = None
+        self.assertEqual(flow_array.dtype, numpy.float64)
+
+        # this was generated from a hand-checked result with flow weight of
+        # 1, so the result should be twice that since we have flow weights
+        # of 2.
+        expected_result = flow_weight_constant * numpy.array([
+            [1., 1., 1., 1., 1., 1., 1., 1., 1., 1., 1.],
+            [1.88571429, 2.11428571, 2., 2., 2., 2., 2., 2., 2., 2.11428571,
+             1.88571429],
+            [2.7355102, 3.23183673, 3.03265306, 3., 3., 3., 3., 3.,
+             3.03265306, 3.23183673, 2.7355102],
+            [3.56468805, 4.34574927, 4.08023324, 4.00932945, 4., 4., 4.,
+             4.00932945, 4.08023324, 4.34574927, 3.56468805],
+            [4.38045548, 5.45412012, 5.13583673, 5.02692212, 5.00266556, 5.,
+             5.00266556, 5.02692212, 5.13583673, 5.45412012, 4.38045548],
+            [60.5, 51.12681336, 39.01272503, 27.62141227, 16.519192,
+             11.00304635, 16.519192, 27.62141227, 39.01272503, 51.12681336,
+             60.5],
+            [4.38045548, 5.45412012, 5.13583673, 5.02692212, 5.00266556, 5.,
+             5.00266556, 5.02692212, 5.13583673, 5.45412012, 4.38045548],
+            [3.56468805, 4.34574927, 4.08023324, 4.00932945, 4., 4., 4.,
+             4.00932945, 4.08023324, 4.34574927, 3.56468805],
+            [2.7355102, 3.23183673, 3.03265306, 3., 3., 3., 3., 3.,
+             3.03265306, 3.23183673, 2.7355102],
+            [1.88571429, 2.11428571, 2., 2., 2., 2., 2., 2., 2., 2.11428571,
+             1.88571429],
+            [1., 1., 1., 1., 1., 1., 1., 1., 1., 1., 1.]])
+
+        numpy.testing.assert_allclose(flow_array, expected_result, rtol=1e-6)
+
+        # try with zero weights
+        zero_array = numpy.zeros(expected_result.shape, dtype=numpy.float32)
+        zero_raster_path = os.path.join(self.workspace_dir, 'zero.tif')
+        zero_raster = driver.Create(
+            zero_raster_path, zero_array.shape[1],
+            zero_array.shape[0], 1, gdal.GDT_Float32, options=(
+                'TILED=YES', 'BIGTIFF=YES', 'COMPRESS=LZW',
+                'BLOCKXSIZE=32', 'BLOCKYSIZE=32'))
+        zero_band = zero_raster.GetRasterBand(1)
+        zero_band.WriteArray(zero_array)
+        zero_band.SetNoDataValue(0)
+        zero_band.FlushCache()
+        zero_raster.FlushCache()
+        zero_band = None
+        zero_raster = None
+
+        pygeoprocessing.routing.flow_accumulation_mfd(
+            (flow_dir_path, 1), target_flow_accum_path,
+            weight_raster_path_band=(zero_raster_path, 1))
+        flow_accum_raster = gdal.OpenEx(
+            target_flow_accum_path, gdal.OF_RASTER)
+        flow_accum_band = flow_accum_raster.GetRasterBand(1)
+        flow_accum_array = flow_accum_band.ReadAsArray()
+        flow_accum_band = None
+        flow_accum_raster = None
+        self.assertEqual(flow_accum_array.dtype, numpy.float64)
+
+        numpy.testing.assert_almost_equal(
+            numpy.sum(flow_accum_array), numpy.sum(zero_array), 6)
+
+    def test_extract_streams_mfd(self):
+        """PGP.routing: stream extraction on multiple flow direction."""
+        driver = gdal.GetDriverByName('GTiff')
+
+        n = 11
+        dem_path = os.path.join(self.workspace_dir, 'dem.tif')
+        dem_array = numpy.zeros((n, n))
+        dem_raster = driver.Create(
+            dem_path, dem_array.shape[1], dem_array.shape[0], 1,
+            gdal.GDT_Float32, options=(
+                'TILED=YES', 'BIGTIFF=YES', 'COMPRESS=LZW',
+                'BLOCKXSIZE=32', 'BLOCKYSIZE=32'))
+        dem_raster.SetGeoTransform([0, 1, 0, 0, 0, -1])
+        dem_array[int(n/2), :] = -1
+        dem_band = dem_raster.GetRasterBand(1)
+        dem_band.WriteArray(dem_array)
+        dem_band.FlushCache()
+        dem_band = None
+        dem_raster = None
+
+        flow_dir_path = os.path.join(self.workspace_dir, 'flow_dir.tif')
+        pygeoprocessing.routing.flow_dir_mfd(
+            (dem_path, 1), flow_dir_path)
+
+        target_flow_accum_path = os.path.join(
+            self.workspace_dir, 'flow_accum_mfd.tif')
+
+        pygeoprocessing.routing.flow_accumulation_mfd(
+            (flow_dir_path, 1), target_flow_accum_path)
+        target_stream_raster_path = os.path.join(
+            self.workspace_dir, 'stream.tif')
+        pygeoprocessing.routing.extract_streams_mfd(
+            (target_flow_accum_path, 1), (flow_dir_path, 1), 30,
+            target_stream_raster_path, trace_threshold_proportion=0.5)
+
+        stream_raster = gdal.OpenEx(target_stream_raster_path, gdal.OF_RASTER)
+        stream_band = stream_raster.GetRasterBand(1)
+        stream_array = stream_band.ReadAsArray()
+        stream_band = None
+        stream_raster = None
+        expected_stream_array = numpy.array(
+            [[0, 0, 0, 0, 0, 0, 0, 0, 0, 0, 0],
+             [0, 0, 0, 0, 0, 0, 0, 0, 0, 0, 0],
+             [0, 0, 0, 0, 0, 0, 0, 0, 0, 0, 0],
+             [0, 0, 0, 0, 0, 0, 0, 0, 0, 0, 0],
+             [0, 0, 0, 0, 0, 0, 0, 0, 0, 0, 0],
+             [1, 1, 1, 0, 0, 0, 0, 0, 1, 1, 1],
+             [0, 0, 0, 0, 0, 0, 0, 0, 0, 0, 0],
+             [0, 0, 0, 0, 0, 0, 0, 0, 0, 0, 0],
+             [0, 0, 0, 0, 0, 0, 0, 0, 0, 0, 0],
+             [0, 0, 0, 0, 0, 0, 0, 0, 0, 0, 0],
+             [0, 0, 0, 0, 0, 0, 0, 0, 0, 0, 0]])
+
+        numpy.testing.assert_almost_equal(stream_array, expected_stream_array)
+
+    def test_distance_to_channel_d8(self):
+        """PGP.routing: test distance to channel D8."""
+        driver = gdal.GetDriverByName('GTiff')
+        flow_dir_d8_path = os.path.join(self.workspace_dir, 'flow_dir.d8_tif')
+
+        # this is a flow direction raster that was created from a plateau drain
+        flow_dir_d8_array = numpy.array([
+            [2, 2, 2, 2, 2, 2, 2, 2, 2, 2, 0],
+            [4, 2, 2, 2, 2, 2, 2, 2, 2, 2, 0],
+            [4, 4, 2, 2, 2, 2, 2, 2, 2, 0, 0],
+            [4, 4, 4, 2, 2, 2, 2, 2, 0, 0, 0],
+            [4, 4, 4, 4, 2, 2, 2, 0, 0, 0, 0],
+            [4, 4, 4, 4, 4, 2, 0, 0, 0, 0, 0],
+            [4, 4, 4, 4, 4, 6, 0, 0, 0, 0, 0],
+            [4, 4, 4, 4, 6, 6, 6, 0, 0, 0, 0],
+            [4, 4, 4, 6, 6, 6, 6, 6, 0, 0, 0],
+            [4, 4, 6, 6, 6, 6, 6, 6, 6, 0, 0],
+            [4, 6, 6, 6, 6, 6, 6, 6, 6, 6, 0]])
+        flow_dir_d8_raster = driver.Create(
+            flow_dir_d8_path, flow_dir_d8_array.shape[1],
+            flow_dir_d8_array.shape[0], 1, gdal.GDT_Byte, options=(
+                'TILED=YES', 'BIGTIFF=YES', 'COMPRESS=LZW',
+                'BLOCKXSIZE=32', 'BLOCKYSIZE=32'))
+        flow_dir_d8_band = flow_dir_d8_raster.GetRasterBand(1)
+        flow_dir_d8_band.WriteArray(flow_dir_d8_array)
+        flow_dir_d8_band.FlushCache()
+        flow_dir_d8_band = None
+        flow_dir_d8_raster = None
+
+        # taken from a manual inspection of a flow accumulation run
+        channel_path = os.path.join(self.workspace_dir, 'channel.tif')
+        channel_array = numpy.array(
+            [[1, 1, 1, 1, 1, 1, 1, 1, 1, 1, 1],
+             [1, 0, 0, 0, 0, 0, 0, 0, 0, 0, 1],
+             [1, 0, 0, 0, 0, 0, 0, 0, 0, 0, 1],
+             [1, 0, 0, 0, 0, 0, 0, 0, 0, 0, 1],
+             [1, 1, 0, 0, 0, 0, 0, 0, 0, 1, 1],
+             [1, 1, 0, 0, 0, 0, 0, 0, 0, 1, 1],
+             [1, 1, 0, 0, 0, 0, 0, 0, 0, 1, 1],
+             [1, 0, 0, 0, 0, 0, 0, 0, 0, 0, 1],
+             [1, 0, 0, 0, 0, 0, 0, 0, 0, 0, 1],
+             [1, 0, 0, 0, 0, 0, 0, 0, 0, 0, 1],
+             [1, 1, 1, 1, 1, 1, 1, 1, 1, 1, 1]])
+
+        channel_raster = driver.Create(
+            channel_path, channel_array.shape[1],
+            channel_array.shape[0], 1, gdal.GDT_Byte, options=(
+                'TILED=YES', 'BIGTIFF=YES', 'COMPRESS=LZW',
+                'BLOCKXSIZE=32', 'BLOCKYSIZE=32'))
+        channel_band = channel_raster.GetRasterBand(1)
+        channel_band.WriteArray(channel_array)
+        channel_band.FlushCache()
+        channel_band = None
+        channel_raster = None
+
+        distance_to_channel_d8_path = os.path.join(
+            self.workspace_dir, 'distance_to_channel_d8.tif')
+        pygeoprocessing.routing.distance_to_channel_d8(
+            (flow_dir_d8_path, 1), (channel_path, 1),
+            distance_to_channel_d8_path)
+
+        distance_to_channel_d8_raster = gdal.OpenEx(
+            distance_to_channel_d8_path, gdal.OF_RASTER)
+        distance_to_channel_d8_band = (
+            distance_to_channel_d8_raster.GetRasterBand(1))
+        distance_to_channel_d8_array = (
+            distance_to_channel_d8_band.ReadAsArray())
+        distance_to_channel_d8_band = None
+        distance_to_channel_d8_raster = None
+
+        expected_result = numpy.array(
+            [[0, 0, 0, 0, 0, 0, 0, 0, 0, 0, 0],
+             [0, 1, 1, 1, 1, 1, 1, 1, 1, 1, 0],
+             [0, 1, 2, 2, 2, 2, 2, 2, 2, 1, 0],
+             [0, 1, 2, 3, 3, 3, 3, 3, 2, 1, 0],
+             [0, 0, 1, 2, 4, 4, 4, 2, 1, 0, 0],
+             [0, 0, 1, 2, 3, 5, 3, 2, 1, 0, 0],
+             [0, 0, 1, 2, 3, 4, 3, 2, 1, 0, 0],
+             [0, 1, 2, 3, 3, 3, 3, 3, 2, 1, 0],
+             [0, 1, 2, 2, 2, 2, 2, 2, 2, 1, 0],
+             [0, 1, 1, 1, 1, 1, 1, 1, 1, 1, 0],
+             [0, 0, 0, 0, 0, 0, 0, 0, 0, 0, 0]])
+
+        numpy.testing.assert_almost_equal(
+            distance_to_channel_d8_array, expected_result)
+
+    def test_distance_to_channel_d8_with_weights(self):
+        """PGP.routing: test distance to channel D8."""
+        driver = gdal.GetDriverByName('GTiff')
+        flow_dir_d8_path = os.path.join(self.workspace_dir, 'flow_dir.d8_tif')
+
+        # this is a flow direction raster that was created from a plateau drain
+        flow_dir_d8_array = numpy.array([
+            [2, 2, 2, 2, 2, 2, 2, 2, 2, 2, 0],
+            [4, 2, 2, 2, 2, 2, 2, 2, 2, 2, 0],
+            [4, 4, 2, 2, 2, 2, 2, 2, 2, 0, 0],
+            [4, 4, 4, 2, 2, 2, 2, 2, 0, 0, 0],
+            [4, 4, 4, 4, 2, 2, 2, 0, 0, 0, 0],
+            [4, 4, 4, 4, 4, 2, 0, 0, 0, 0, 0],
+            [4, 4, 4, 4, 4, 6, 0, 0, 0, 0, 0],
+            [4, 4, 4, 4, 6, 6, 6, 0, 0, 0, 0],
+            [4, 4, 4, 6, 6, 6, 6, 6, 0, 0, 0],
+            [4, 4, 6, 6, 6, 6, 6, 6, 6, 0, 0],
+            [4, 6, 6, 6, 6, 6, 6, 6, 6, 6, 0]])
+        flow_dir_d8_raster = driver.Create(
+            flow_dir_d8_path, flow_dir_d8_array.shape[1],
+            flow_dir_d8_array.shape[0], 1, gdal.GDT_Byte, options=(
+                'TILED=YES', 'BIGTIFF=YES', 'COMPRESS=LZW',
+                'BLOCKXSIZE=32', 'BLOCKYSIZE=32'))
+        flow_dir_d8_band = flow_dir_d8_raster.GetRasterBand(1)
+        flow_dir_d8_band.WriteArray(flow_dir_d8_array)
+        flow_dir_d8_band.FlushCache()
+        flow_dir_d8_band = None
+        flow_dir_d8_raster = None
+
+        # taken from a manual inspection of a flow accumulation run
+        channel_path = os.path.join(self.workspace_dir, 'channel.tif')
+        channel_array = numpy.array(
+            [[1, 1, 1, 1, 1, 1, 1, 1, 1, 1, 1],
+             [1, 0, 0, 0, 0, 0, 0, 0, 0, 0, 1],
+             [1, 0, 0, 0, 0, 0, 0, 0, 0, 0, 1],
+             [1, 0, 0, 0, 0, 0, 0, 0, 0, 0, 1],
+             [1, 1, 0, 0, 0, 0, 0, 0, 0, 1, 1],
+             [1, 1, 0, 0, 0, 0, 0, 0, 0, 1, 1],
+             [1, 1, 0, 0, 0, 0, 0, 0, 0, 1, 1],
+             [1, 0, 0, 0, 0, 0, 0, 0, 0, 0, 1],
+             [1, 0, 0, 0, 0, 0, 0, 0, 0, 0, 1],
+             [1, 0, 0, 0, 0, 0, 0, 0, 0, 0, 1],
+             [1, 1, 1, 1, 1, 1, 1, 1, 1, 1, 1]])
+
+        channel_raster = driver.Create(
+            channel_path, channel_array.shape[1],
+            channel_array.shape[0], 1, gdal.GDT_Byte, options=(
+                'TILED=YES', 'BIGTIFF=YES', 'COMPRESS=LZW',
+                'BLOCKXSIZE=32', 'BLOCKYSIZE=32'))
+        channel_band = channel_raster.GetRasterBand(1)
+        channel_band.WriteArray(channel_array)
+        channel_band.FlushCache()
+        channel_band = None
+        channel_raster = None
+
+        flow_weight_array = numpy.empty(flow_dir_d8_array.shape)
+        weight_factor = 2.0
+        flow_weight_array[:] = weight_factor
+        flow_dir_d8_weight_path = os.path.join(
+            self.workspace_dir, 'flow_dir_d8.tif')
+        flow_dir_d8_weight_raster = driver.Create(
+            flow_dir_d8_weight_path, flow_weight_array.shape[1],
+            flow_weight_array.shape[0], 1, gdal.GDT_Int32, options=(
+                'TILED=YES', 'BIGTIFF=YES', 'COMPRESS=LZW',
+                'BLOCKXSIZE=32', 'BLOCKYSIZE=32'))
+        flow_dir_d8_weight_band = flow_dir_d8_weight_raster.GetRasterBand(1)
+        flow_dir_d8_weight_band.WriteArray(flow_weight_array)
+        flow_dir_d8_weight_band.FlushCache()
+        flow_dir_d8_weight_band = None
+        flow_dir_d8_weight_raster = None
+
+        distance_to_channel_d8_path = os.path.join(
+            self.workspace_dir, 'distance_to_channel_d8.tif')
+        pygeoprocessing.routing.distance_to_channel_d8(
+            (flow_dir_d8_path, 1), (channel_path, 1),
+            distance_to_channel_d8_path,
+            weight_raster_path_band=(flow_dir_d8_weight_path, 1))
+
+        distance_to_channel_d8_raster = gdal.OpenEx(
+            distance_to_channel_d8_path, gdal.OF_RASTER)
+        distance_to_channel_d8_band = (
+            distance_to_channel_d8_raster.GetRasterBand(1))
+        distance_to_channel_d8_array = (
+            distance_to_channel_d8_band.ReadAsArray())
+        distance_to_channel_d8_band = None
+        distance_to_channel_d8_raster = None
+
+        expected_result = weight_factor * numpy.array(
+            [[0, 0, 0, 0, 0, 0, 0, 0, 0, 0, 0],
+             [0, 1, 1, 1, 1, 1, 1, 1, 1, 1, 0],
+             [0, 1, 2, 2, 2, 2, 2, 2, 2, 1, 0],
+             [0, 1, 2, 3, 3, 3, 3, 3, 2, 1, 0],
+             [0, 0, 1, 2, 4, 4, 4, 2, 1, 0, 0],
+             [0, 0, 1, 2, 3, 5, 3, 2, 1, 0, 0],
+             [0, 0, 1, 2, 3, 4, 3, 2, 1, 0, 0],
+             [0, 1, 2, 3, 3, 3, 3, 3, 2, 1, 0],
+             [0, 1, 2, 2, 2, 2, 2, 2, 2, 1, 0],
+             [0, 1, 1, 1, 1, 1, 1, 1, 1, 1, 0],
+             [0, 0, 0, 0, 0, 0, 0, 0, 0, 0, 0]])
+
+        numpy.testing.assert_almost_equal(
+            distance_to_channel_d8_array, expected_result)
+
+        # try with zero weights
+        zero_array = numpy.zeros(
+            distance_to_channel_d8_array.shape, dtype=numpy.float32)
+        zero_raster_path = os.path.join(self.workspace_dir, 'zero.tif')
+        zero_raster = driver.Create(
+            zero_raster_path, zero_array.shape[1],
+            zero_array.shape[0], 1, gdal.GDT_Float32, options=(
+                'TILED=YES', 'BIGTIFF=YES', 'COMPRESS=LZW',
+                'BLOCKXSIZE=32', 'BLOCKYSIZE=32'))
+        zero_band = zero_raster.GetRasterBand(1)
+        zero_band.WriteArray(zero_array)
+        zero_band.SetNoDataValue(0)
+        zero_band.FlushCache()
+        zero_raster.FlushCache()
+        zero_band = None
+        zero_raster = None
+        pygeoprocessing.routing.distance_to_channel_d8(
+            (flow_dir_d8_path, 1), (channel_path, 1),
+            distance_to_channel_d8_path,
+            weight_raster_path_band=(zero_raster_path, 1))
+
+        distance_to_channel_d8_raster = gdal.OpenEx(
+            distance_to_channel_d8_path, gdal.OF_RASTER)
+        distance_to_channel_d8_band = (
+            distance_to_channel_d8_raster.GetRasterBand(1))
+        distance_to_channel_d8_array = (
+            distance_to_channel_d8_band.ReadAsArray())
+        distance_to_channel_d8_band = None
+        distance_to_channel_d8_raster = None
+
+        numpy.testing.assert_almost_equal(
+            distance_to_channel_d8_array, zero_array)
+
+    def test_distance_to_channel_mfd(self):
+        """PGP.routing: test distance to channel mfd."""
+        driver = gdal.GetDriverByName('GTiff')
+        flow_dir_mfd_path = os.path.join(
+            self.workspace_dir, 'flow_dir_mfd.tif')
+        flow_dir_mfd_array = numpy.array([
+            [1761607680, 1178599424, 1178599424, 1178599424, 1178599424,
+             1178599424, 1178599424, 1178599424, 1178599424, 1178599424,
+             157286400],
+            [1761607680, 1178599424, 1178599424, 1178599424, 1178599424,
+             1178599424, 1178599424, 1178599424, 1178599424, 1178599424,
+             157286400],
+            [1761607680, 1178599424, 1178599424, 1178599424, 1178599424,
+             1178599424, 1178599424, 1178599424, 1178599424, 1178599424,
+             157286400],
+            [1761607680, 1178599424, 1178599424, 1178599424, 1178599424,
+             1178599424, 1178599424, 1178599424, 1178599424, 1178599424,
+             157286400],
+            [1761607680, 1178599424, 1178599424, 1178599424, 1178599424,
+             1178599424, 1178599424, 1178599424, 1178599424, 1178599424,
+             157286400],
+            [4603904, 983040, 983040, 983040, 983040, 524296, 15, 15, 15, 15,
+             1073741894],
+            [2400, 17984, 17984, 17984, 17984, 17984, 17984, 17984, 17984,
+             17984, 26880],
+            [2400, 17984, 17984, 17984, 17984, 17984, 17984, 17984, 17984,
+             17984, 26880],
+            [2400, 17984, 17984, 17984, 17984, 17984, 17984, 17984, 17984,
+             17984, 26880],
+            [2400, 17984, 17984, 17984, 17984, 17984, 17984, 17984, 17984,
+             17984, 26880],
+            [2400, 17984, 17984, 17984, 17984, 17984, 17984, 17984, 17984,
+             17984, 26880]])
+        flow_dir_mfd_raster = driver.Create(
+            flow_dir_mfd_path, flow_dir_mfd_array.shape[1],
+            flow_dir_mfd_array.shape[0], 1, gdal.GDT_Int32, options=(
+                'TILED=YES', 'BIGTIFF=YES', 'COMPRESS=LZW',
+                'BLOCKXSIZE=32', 'BLOCKYSIZE=32'))
+        flow_dir_mfd_band = flow_dir_mfd_raster.GetRasterBand(1)
+        flow_dir_mfd_band.WriteArray(flow_dir_mfd_array)
+        flow_dir_mfd_band.FlushCache()
+        flow_dir_mfd_band = None
+        flow_dir_mfd_raster = None
+
+        # taken from a manual inspection of a flow accumulation run
+        channel_path = os.path.join(self.workspace_dir, 'channel.tif')
+        channel_array = numpy.array(
+            [[0, 0, 0, 0, 0, 0, 0, 0, 0, 0, 0],
+             [0, 0, 0, 0, 0, 0, 0, 0, 0, 0, 0],
+             [0, 0, 0, 0, 0, 0, 0, 0, 0, 0, 0],
+             [0, 0, 0, 0, 0, 0, 0, 0, 0, 0, 0],
+             [0, 0, 0, 0, 0, 0, 0, 0, 0, 0, 0],
+             [1, 1, 1, 1, 1, 1, 1, 1, 1, 1, 1],
+             [0, 0, 0, 0, 0, 0, 0, 0, 0, 0, 0],
+             [0, 0, 0, 0, 0, 0, 0, 0, 0, 0, 0],
+             [0, 0, 0, 0, 0, 0, 0, 0, 0, 0, 0],
+             [0, 0, 0, 0, 0, 0, 0, 0, 0, 0, 0],
+             [0, 0, 0, 0, 0, 0, 0, 0, 0, 0, 0]])
+
+        channel_raster = driver.Create(
+            channel_path, channel_array.shape[1],
+            channel_array.shape[0], 1, gdal.GDT_Byte, options=(
+                'TILED=YES', 'BIGTIFF=YES', 'COMPRESS=LZW',
+                'BLOCKXSIZE=32', 'BLOCKYSIZE=32'))
+        channel_band = channel_raster.GetRasterBand(1)
+        channel_band.WriteArray(channel_array)
+        channel_band.FlushCache()
+        channel_band = None
+        channel_raster = None
+
+        distance_to_channel_mfd_path = os.path.join(
+            self.workspace_dir, 'distance_to_channel_mfd.tif')
+        pygeoprocessing.routing.distance_to_channel_mfd(
+            (flow_dir_mfd_path, 1), (channel_path, 1),
+            distance_to_channel_mfd_path)
+
+        distance_to_channel_mfd_raster = gdal.OpenEx(
+            distance_to_channel_mfd_path, gdal.OF_RASTER)
+        distance_to_channel_mfd_band = (
+            distance_to_channel_mfd_raster.GetRasterBand(1))
+        distance_to_channel_mfd_array = (
+            distance_to_channel_mfd_band.ReadAsArray())
+        distance_to_channel_mfd_band = None
+        distance_to_channel_mfd_raster = None
+
+        # this is a regression result copied by hand
+        expected_result = numpy.array(
+            [[5.98240137, 6.10285187, 6.15935357, 6.1786881, 6.18299413,
+              6.18346732, 6.18299413, 6.1786881, 6.15935357, 6.10285187,
+              5.98240137],
+             [4.77092897, 4.88539641, 4.93253084, 4.94511769, 4.94677386,
+              4.94677386, 4.94677386, 4.94511769, 4.93253084, 4.88539641,
+              4.77092897],
+             [3.56278943, 3.66892471, 3.70428382, 3.71008039, 3.71008039,
+              3.71008039, 3.71008039, 3.71008039, 3.70428382, 3.66892471,
+              3.56278943],
+             [2.35977407, 2.45309892, 2.47338693, 2.47338693, 2.47338693,
+              2.47338693, 2.47338693, 2.47338693, 2.47338693, 2.45309892,
+              2.35977407],
+             [1.16568542, 1.23669346, 1.23669346, 1.23669346, 1.23669346,
+              1.23669346, 1.23669346, 1.23669346, 1.23669346, 1.23669346,
+              1.16568542],
+             [0., 0., 0., 0., 0., 0., 0., 0., 0., 0., 0.],
+             [1.16568542, 1.23669346, 1.23669346, 1.23669346, 1.23669346,
+              1.23669346, 1.23669346, 1.23669346, 1.23669346, 1.23669346,
+              1.16568542],
+             [2.35977407, 2.45309892, 2.47338693, 2.47338693, 2.47338693,
+              2.47338693, 2.47338693, 2.47338693, 2.47338693, 2.45309892,
+              2.35977407],
+             [3.56278943, 3.66892471, 3.70428382, 3.71008039, 3.71008039,
+              3.71008039, 3.71008039, 3.71008039, 3.70428382, 3.66892471,
+              3.56278943],
+             [4.77092897, 4.88539641, 4.93253084, 4.94511769, 4.94677386,
+              4.94677386, 4.94677386, 4.94511769, 4.93253084, 4.88539641,
+              4.77092897],
+             [5.98240137, 6.10285187, 6.15935357, 6.1786881, 6.18299413,
+              6.18346732, 6.18299413, 6.1786881, 6.15935357, 6.10285187,
+              5.98240137]])
+
+        numpy.testing.assert_almost_equal(
+            distance_to_channel_mfd_array, expected_result)
+
+    def test_distance_to_channel_mfd_with_weights(self):
+        """PGP.routing: test distance to channel mfd with weights."""
+        driver = gdal.GetDriverByName('GTiff')
+        flow_dir_mfd_path = os.path.join(
+            self.workspace_dir, 'flow_dir_mfd.tif')
+        flow_dir_mfd_array = numpy.array([
+            [1761607680, 1178599424, 1178599424, 1178599424, 1178599424,
+             1178599424, 1178599424, 1178599424, 1178599424, 1178599424,
+             157286400],
+            [1761607680, 1178599424, 1178599424, 1178599424, 1178599424,
+             1178599424, 1178599424, 1178599424, 1178599424, 1178599424,
+             157286400],
+            [1761607680, 1178599424, 1178599424, 1178599424, 1178599424,
+             1178599424, 1178599424, 1178599424, 1178599424, 1178599424,
+             157286400],
+            [1761607680, 1178599424, 1178599424, 1178599424, 1178599424,
+             1178599424, 1178599424, 1178599424, 1178599424, 1178599424,
+             157286400],
+            [1761607680, 1178599424, 1178599424, 1178599424, 1178599424,
+             1178599424, 1178599424, 1178599424, 1178599424, 1178599424,
+             157286400],
+            [4603904, 983040, 983040, 983040, 983040, 524296, 15, 15, 15, 15,
+             1073741894],
+            [2400, 17984, 17984, 17984, 17984, 17984, 17984, 17984, 17984,
+             17984, 26880],
+            [2400, 17984, 17984, 17984, 17984, 17984, 17984, 17984, 17984,
+             17984, 26880],
+            [2400, 17984, 17984, 17984, 17984, 17984, 17984, 17984, 17984,
+             17984, 26880],
+            [2400, 17984, 17984, 17984, 17984, 17984, 17984, 17984, 17984,
+             17984, 26880],
+            [2400, 17984, 17984, 17984, 17984, 17984, 17984, 17984, 17984,
+             17984, 26880]])
+        flow_dir_mfd_raster = driver.Create(
+            flow_dir_mfd_path, flow_dir_mfd_array.shape[1],
+            flow_dir_mfd_array.shape[0], 1, gdal.GDT_Int32, options=(
+                'TILED=YES', 'BIGTIFF=YES', 'COMPRESS=LZW',
+                'BLOCKXSIZE=32', 'BLOCKYSIZE=32'))
+        flow_dir_mfd_band = flow_dir_mfd_raster.GetRasterBand(1)
+        flow_dir_mfd_band.WriteArray(flow_dir_mfd_array)
+        flow_dir_mfd_band.FlushCache()
+        flow_dir_mfd_band = None
+        flow_dir_mfd_raster = None
+
+        flow_weight_array = numpy.empty(flow_dir_mfd_array.shape)
+        flow_weight_array[:] = 2.0
+        flow_dir_mfd_weight_path = os.path.join(
+            self.workspace_dir, 'flow_dir_mfd_weights.tif')
+        flow_dir_mfd_weight_raster = driver.Create(
+            flow_dir_mfd_weight_path, flow_weight_array.shape[1],
+            flow_weight_array.shape[0], 1, gdal.GDT_Int32, options=(
+                'TILED=YES', 'BIGTIFF=YES', 'COMPRESS=LZW',
+                'BLOCKXSIZE=32', 'BLOCKYSIZE=32'))
+        flow_dir_mfd_weight_band = flow_dir_mfd_weight_raster.GetRasterBand(1)
+        flow_dir_mfd_weight_band.WriteArray(flow_weight_array)
+        flow_dir_mfd_weight_band.FlushCache()
+        flow_dir_mfd_weight_band = None
+        flow_dir_mfd_weight_raster = None
+
+        # taken from a manual inspection of a flow accumulation run
+        channel_path = os.path.join(self.workspace_dir, 'channel.tif')
+        channel_array = numpy.array(
+            [[0, 0, 0, 0, 0, 0, 0, 0, 0, 0, 0],
+             [0, 0, 0, 0, 0, 0, 0, 0, 0, 0, 0],
+             [0, 0, 0, 0, 0, 0, 0, 0, 0, 0, 0],
+             [0, 0, 0, 0, 0, 0, 0, 0, 0, 0, 0],
+             [0, 0, 0, 0, 0, 0, 0, 0, 0, 0, 0],
+             [1, 1, 1, 1, 1, 1, 1, 1, 1, 1, 1],
+             [0, 0, 0, 0, 0, 0, 0, 0, 0, 0, 0],
+             [0, 0, 0, 0, 0, 0, 0, 0, 0, 0, 0],
+             [0, 0, 0, 0, 0, 0, 0, 0, 0, 0, 0],
+             [0, 0, 0, 0, 0, 0, 0, 0, 0, 0, 0],
+             [0, 0, 0, 0, 0, 0, 0, 0, 0, 0, 0]])
+
+        channel_raster = driver.Create(
+            channel_path, channel_array.shape[1],
+            channel_array.shape[0], 1, gdal.GDT_Byte, options=(
+                'TILED=YES', 'BIGTIFF=YES', 'COMPRESS=LZW',
+                'BLOCKXSIZE=32', 'BLOCKYSIZE=32'))
+        channel_band = channel_raster.GetRasterBand(1)
+        channel_band.WriteArray(channel_array)
+        channel_band.FlushCache()
+        channel_band = None
+        channel_raster = None
+
+        distance_to_channel_mfd_path = os.path.join(
+            self.workspace_dir, 'distance_to_channel_mfd.tif')
+        pygeoprocessing.routing.distance_to_channel_mfd(
+            (flow_dir_mfd_path, 1), (channel_path, 1),
+            distance_to_channel_mfd_path,
+            weight_raster_path_band=(flow_dir_mfd_weight_path, 1))
+
+        distance_to_channel_mfd_raster = gdal.OpenEx(
+            distance_to_channel_mfd_path, gdal.OF_RASTER)
+        distance_to_channel_mfd_band = (
+            distance_to_channel_mfd_raster.GetRasterBand(1))
+        distance_to_channel_mfd_array = (
+            distance_to_channel_mfd_band.ReadAsArray())
+        distance_to_channel_mfd_band = None
+        distance_to_channel_mfd_raster = None
+
+        # this is a regression result copied by hand
+        expected_result = numpy.array(
+            [
+             [10., 10., 10., 10., 10., 10., 10., 10., 10., 10., 10.],
+             [8., 8., 8., 8., 8., 8., 8., 8., 8., 8., 8.],
+             [6., 6., 6., 6., 6., 6., 6., 6., 6., 6., 6.],
+             [4., 4., 4., 4., 4., 4., 4., 4., 4., 4., 4.],
+             [2., 2., 2., 2., 2., 2., 2., 2., 2., 2., 2.],
+             [0., 0., 0., 0., 0., 0., 0., 0., 0., 0., 0.],
+             [2., 2., 2., 2., 2., 2., 2., 2., 2., 2., 2.],
+             [4., 4., 4., 4., 4., 4., 4., 4., 4., 4., 4.],
+             [6., 6., 6., 6., 6., 6., 6., 6., 6., 6., 6.],
+             [8., 8., 8., 8., 8., 8., 8., 8., 8., 8., 8.],
+             [10., 10., 10., 10., 10., 10., 10., 10., 10., 10., 10.],
+            ])
+
+        numpy.testing.assert_almost_equal(
+            distance_to_channel_mfd_array, expected_result)
+
+        # try with zero weights
+        zero_array = numpy.zeros(
+            expected_result.shape, dtype=numpy.float32)
+        zero_raster_path = os.path.join(self.workspace_dir, 'zero.tif')
+        zero_raster = driver.Create(
+            zero_raster_path, zero_array.shape[1],
+            zero_array.shape[0], 1, gdal.GDT_Float32, options=(
+                'TILED=YES', 'BIGTIFF=YES', 'COMPRESS=LZW',
+                'BLOCKXSIZE=32', 'BLOCKYSIZE=32'))
+        zero_band = zero_raster.GetRasterBand(1)
+        zero_band.WriteArray(zero_array)
+        zero_band.SetNoDataValue(0)
+        zero_band.FlushCache()
+        zero_raster.FlushCache()
+        zero_band = None
+        zero_raster = None
+        pygeoprocessing.routing.distance_to_channel_mfd(
+            (flow_dir_mfd_path, 1), (channel_path, 1),
+            distance_to_channel_mfd_path,
+            weight_raster_path_band=(zero_raster_path, 1))
+
+        distance_to_channel_d8_raster = gdal.OpenEx(
+            distance_to_channel_mfd_path, gdal.OF_RASTER)
+        distance_to_channel_d8_band = (
+            distance_to_channel_d8_raster.GetRasterBand(1))
+        distance_to_channel_d8_array = (
+            distance_to_channel_d8_band.ReadAsArray())
+        distance_to_channel_d8_band = None
+        distance_to_channel_d8_raster = None
+
+        numpy.testing.assert_almost_equal(
+            distance_to_channel_d8_array, zero_array)
+
+    def test_flow_dir_mfd_plateau(self):
+        """PGP.routing: MFD on a plateau."""
+        import pygeoprocessing.routing
+
+        driver = gdal.GetDriverByName('GTiff')
+        try:
+            os.makedirs(self.workspace_dir)
+        except OSError:
+            pass
+        dem_path = os.path.join(self.workspace_dir, 'dem.tif')
+        # this makes a flat raster
+        n = 100
+        dem_array = numpy.zeros((n, n))
+        dem_nodata = -1
+        dem_array[2, :] = 1e-12
+        dem_array[n//2, :] = 1e-12
+        dem_array[3*n//4, :] = 1e-12
+        dem_raster = driver.Create(
+            dem_path, dem_array.shape[1], dem_array.shape[0], 1,
+            gdal.GDT_Float32)
+        wgs84 = osr.SpatialReference()
+        wgs84.ImportFromEPSG(4326)
+        dem_raster.SetGeoTransform([1, 1.0, 0.0, 1, 0.0, -1.0])
+        dem_raster.SetProjection(wgs84.ExportToWkt())
+
+        dem_band = dem_raster.GetRasterBand(1)
+        dem_band.WriteArray(dem_array)
+        dem_band.SetNoDataValue(dem_nodata)
+        dem_band.FlushCache()
+        dem_band = None
+        dem_raster = None
+
+        target_flow_dir_path = os.path.join(
+            self.workspace_dir, 'flow_dir.tif')
+
+        pygeoprocessing.routing.flow_dir_mfd(
+            (dem_path, 1), target_flow_dir_path,
+            working_dir=self.workspace_dir)
+
+        flow_dir_raster = gdal.OpenEx(target_flow_dir_path, gdal.OF_RASTER)
+        flow_dir_array = flow_dir_raster.ReadAsArray()
+        flow_dir_raster = None
+        flow_dir_nodata = pygeoprocessing.get_raster_info(
+            target_flow_dir_path)['nodata'][0]
+        self.assertTrue(not numpy.isclose(
+            flow_dir_array[1:-1, 1: -1], flow_dir_nodata).any(),
+            'all flow directions should be defined')